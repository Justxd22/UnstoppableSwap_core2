pub mod harness;

<<<<<<< HEAD
use crate::harness::wallet;
use bitcoin_harness::Bitcoind;
use harness::{
    node::{AliceNode, BobNode},
    transport::Transport,
};
use monero_harness::Monero;
use rand::rngs::OsRng;
use testcontainers::clients::Cli;
use tokio::sync::{
    mpsc,
    mpsc::{Receiver, Sender},
};
use xmr_btc::{alice, bitcoin, bob, monero};

const TEN_XMR: u64 = 10_000_000_000_000;
const RELATIVE_REFUND_TIMELOCK: u32 = 1;
const RELATIVE_PUNISH_TIMELOCK: u32 = 1;
const ALICE_TEST_DB_FOLDER: &str = "../target/e2e-test-alice-recover";
const BOB_TEST_DB_FOLDER: &str = "../target/e2e-test-bob-recover";

pub async fn init_bitcoind(tc_client: &Cli) -> Bitcoind<'_> {
    let bitcoind = Bitcoind::new(tc_client, "0.19.1").expect("failed to create bitcoind");
    let _ = bitcoind.init(5).await;

    bitcoind
}

pub struct InitialBalances {
    alice_xmr: u64,
    alice_btc: bitcoin::Amount,
    bob_xmr: u64,
    bob_btc: bitcoin::Amount,
}

pub struct SwapAmounts {
    xmr: monero::Amount,
    btc: bitcoin::Amount,
}

pub fn init_alice_and_bob_transports() -> (
    Transport<alice::Message, bob::Message>,
    Transport<bob::Message, alice::Message>,
) {
    let (a_sender, b_receiver): (Sender<alice::Message>, Receiver<alice::Message>) =
        mpsc::channel(5);
    let (b_sender, a_receiver): (Sender<bob::Message>, Receiver<bob::Message>) = mpsc::channel(5);

    let a_transport = Transport {
        sender: a_sender,
        receiver: a_receiver,
    };

    let b_transport = Transport {
        sender: b_sender,
        receiver: b_receiver,
    };

    (a_transport, b_transport)
}

pub async fn init_test<'a>(
    monero: &'a Monero,
    bitcoind: &Bitcoind<'a>,
) -> (
    alice::State0,
    bob::State0,
    AliceNode,
    BobNode,
    InitialBalances,
    SwapAmounts,
) {
    // must be bigger than our hardcoded fee of 10_000
    let btc_amount = bitcoin::Amount::from_sat(10_000_000);
    let xmr_amount = monero::Amount::from_piconero(1_000_000_000_000);

    let swap_amounts = SwapAmounts {
        xmr: xmr_amount,
        btc: btc_amount,
    };

    let fund_alice = TEN_XMR;
    let fund_bob = 0;
    monero.init(fund_alice, fund_bob).await.unwrap();

    let alice_monero_wallet = wallet::monero::Wallet(monero.alice_wallet_rpc_client());
    let bob_monero_wallet = wallet::monero::Wallet(monero.bob_wallet_rpc_client());

    let alice_btc_wallet = wallet::bitcoin::Wallet::new("alice", &bitcoind.node_url)
        .await
        .unwrap();
    let bob_btc_wallet = wallet::bitcoin::make_wallet("bob", &bitcoind, btc_amount)
        .await
        .unwrap();

    let (alice_transport, bob_transport) = init_alice_and_bob_transports();
    let alice = AliceNode::new(alice_transport, alice_btc_wallet, alice_monero_wallet);

    let bob = BobNode::new(bob_transport, bob_btc_wallet, bob_monero_wallet);

    let alice_initial_btc_balance = alice.bitcoin_wallet.balance().await.unwrap();
    let bob_initial_btc_balance = bob.bitcoin_wallet.balance().await.unwrap();

    let alice_initial_xmr_balance = alice.monero_wallet.0.get_balance(0).await.unwrap();
    let bob_initial_xmr_balance = bob.monero_wallet.0.get_balance(0).await.unwrap();

    let redeem_address = alice.bitcoin_wallet.new_address().await.unwrap();
    let punish_address = redeem_address.clone();
    let refund_address = bob.bitcoin_wallet.new_address().await.unwrap();

    let alice_state0 = alice::State0::new(
        &mut OsRng,
        btc_amount,
        xmr_amount,
        RELATIVE_REFUND_TIMELOCK,
        RELATIVE_PUNISH_TIMELOCK,
        redeem_address.clone(),
        punish_address.clone(),
    );
    let bob_state0 = bob::State0::new(
        &mut OsRng,
        btc_amount,
        xmr_amount,
        RELATIVE_REFUND_TIMELOCK,
        RELATIVE_PUNISH_TIMELOCK,
        refund_address,
    );
    let initial_balances = InitialBalances {
        alice_xmr: alice_initial_xmr_balance,
        alice_btc: alice_initial_btc_balance,
        bob_xmr: bob_initial_xmr_balance,
        bob_btc: bob_initial_btc_balance,
    };
    (
        alice_state0,
        bob_state0,
        alice,
        bob,
        initial_balances,
        swap_amounts,
    )
}

=======
>>>>>>> 5395303a
mod tests {
    // NOTE: For some reason running these tests overflows the stack. In order to
    // mitigate this run them with:
    //
    //     RUST_MIN_STACK=100000000 cargo test

<<<<<<< HEAD
    use crate::{
        harness,
        harness::node::{run_alice_until, run_bob_until},
        init_bitcoind, init_test, ALICE_TEST_DB_FOLDER, BOB_TEST_DB_FOLDER,
=======
    use crate::harness::{
        self, init_bitcoind, init_test,
        node::{run_alice_until, run_bob_until},
>>>>>>> 5395303a
    };
    use futures::future;
    use monero_harness::Monero;
    use rand::rngs::OsRng;

    use std::{convert::TryInto, path::Path};
    use testcontainers::clients::Cli;
    use tracing_subscriber::util::SubscriberInitExt;
    use xmr_btc::{
        alice, bitcoin,
        bitcoin::{Amount, TX_FEE},
        bob,
    };

    #[tokio::test]
    async fn happy_path() {
        let _guard = tracing_subscriber::fmt()
            .with_env_filter("info")
            .set_default();

        let cli = Cli::default();
        let (monero, _container) = Monero::new(&cli);
        let bitcoind = init_bitcoind(&cli).await;

        let (
            alice_state0,
            bob_state0,
            mut alice_node,
            mut bob_node,
            initial_balances,
            swap_amounts,
        ) = init_test(&monero, &bitcoind, None, None).await;

        let (alice_state, bob_state) = future::try_join(
            run_alice_until(
                &mut alice_node,
                alice_state0.into(),
                harness::alice::is_state6,
                &mut OsRng,
            ),
            run_bob_until(
                &mut bob_node,
                bob_state0.into(),
                harness::bob::is_state5,
                &mut OsRng,
            ),
        )
        .await
        .unwrap();

        let alice_state6: alice::State6 = alice_state.try_into().unwrap();
        let bob_state5: bob::State5 = bob_state.try_into().unwrap();

        let alice_final_btc_balance = alice_node.bitcoin_wallet.balance().await.unwrap();
        let bob_final_btc_balance = bob_node.bitcoin_wallet.balance().await.unwrap();

        let lock_tx_bitcoin_fee = bob_node
            .bitcoin_wallet
            .transaction_fee(bob_state5.tx_lock_id())
            .await
            .unwrap();

        let alice_final_xmr_balance = alice_node.monero_wallet.get_balance().await.unwrap();

        monero.wait_for_bob_wallet_block_height().await.unwrap();

        let bob_final_xmr_balance = bob_node.monero_wallet.get_balance().await.unwrap();

        assert_eq!(
            alice_final_btc_balance,
            initial_balances.alice_btc + swap_amounts.btc
                - bitcoin::Amount::from_sat(bitcoin::TX_FEE)
        );
        assert_eq!(
            bob_final_btc_balance,
            initial_balances.bob_btc - swap_amounts.btc - lock_tx_bitcoin_fee
        );

        assert_eq!(
            alice_final_xmr_balance,
            initial_balances.alice_xmr - swap_amounts.xmr - alice_state6.lock_xmr_fee()
        );
        assert_eq!(
            bob_final_xmr_balance,
            initial_balances.bob_xmr + swap_amounts.xmr
        );
    }

    #[tokio::test]
    async fn both_refund() {
        let _guard = tracing_subscriber::fmt()
            .with_env_filter("info")
            .set_default();

        let cli = Cli::default();
        let (monero, _container) = Monero::new(&cli);
        let bitcoind = init_bitcoind(&cli).await;

        let (
            alice_state0,
            bob_state0,
            mut alice_node,
            mut bob_node,
            initial_balances,
            swap_amounts,
        ) = init_test(&monero, &bitcoind, None, None).await;

        let (alice_state, bob_state) = future::try_join(
            run_alice_until(
                &mut alice_node,
                alice_state0.into(),
                harness::alice::is_state5,
                &mut OsRng,
            ),
            run_bob_until(
                &mut bob_node,
                bob_state0.into(),
                harness::bob::is_state3,
                &mut OsRng,
            ),
        )
        .await
        .unwrap();

        let alice_state5: alice::State5 = alice_state.try_into().unwrap();
        let bob_state3: bob::State3 = bob_state.try_into().unwrap();

        bob_state3
            .refund_btc(&bob_node.bitcoin_wallet)
            .await
            .unwrap();
        alice_state5
            .refund_xmr(&alice_node.bitcoin_wallet, &alice_node.monero_wallet)
            .await
            .unwrap();

        let alice_final_btc_balance = alice_node.bitcoin_wallet.balance().await.unwrap();
        let bob_final_btc_balance = bob_node.bitcoin_wallet.balance().await.unwrap();

        // lock_tx_bitcoin_fee is determined by the wallet, it is not necessarily equal
        // to TX_FEE
        let lock_tx_bitcoin_fee = bob_node
            .bitcoin_wallet
            .transaction_fee(bob_state3.tx_lock_id())
            .await
            .unwrap();

        monero.wait_for_alice_wallet_block_height().await.unwrap();
        let alice_final_xmr_balance = alice_node.monero_wallet.get_balance().await.unwrap();
        let bob_final_xmr_balance = bob_node.monero_wallet.get_balance().await.unwrap();

        assert_eq!(alice_final_btc_balance, initial_balances.alice_btc);
        assert_eq!(
            bob_final_btc_balance,
            // The 2 * TX_FEE corresponds to tx_refund and tx_cancel.
            initial_balances.bob_btc - Amount::from_sat(2 * TX_FEE) - lock_tx_bitcoin_fee
        );

        // Because we create a new wallet when claiming Monero, we can only assert on
        // this new wallet owning all of `xmr_amount` after refund
        assert_eq!(alice_final_xmr_balance, swap_amounts.xmr);
        assert_eq!(bob_final_xmr_balance, initial_balances.bob_xmr);
    }

    #[tokio::test]
    async fn alice_punishes() {
        let _guard = tracing_subscriber::fmt()
            .with_env_filter("info")
            .set_default();

        let cli = Cli::default();
        let (monero, _container) = Monero::new(&cli);
        let bitcoind = init_bitcoind(&cli).await;

        let (
            alice_state0,
            bob_state0,
            mut alice_node,
            mut bob_node,
            initial_balances,
            swap_amounts,
        ) = init_test(&monero, &bitcoind, None, None).await;

        let (alice_state, bob_state) = future::try_join(
            run_alice_until(
                &mut alice_node,
                alice_state0.into(),
                harness::alice::is_state4,
                &mut OsRng,
            ),
            run_bob_until(
                &mut bob_node,
                bob_state0.into(),
                harness::bob::is_state3,
                &mut OsRng,
            ),
        )
        .await
        .unwrap();

        let alice_state4: alice::State4 = alice_state.try_into().unwrap();
        let bob_state3: bob::State3 = bob_state.try_into().unwrap();

        alice_state4
            .punish(&alice_node.bitcoin_wallet)
            .await
            .unwrap();

        let alice_final_btc_balance = alice_node.bitcoin_wallet.balance().await.unwrap();
        let bob_final_btc_balance = bob_node.bitcoin_wallet.balance().await.unwrap();

        // lock_tx_bitcoin_fee is determined by the wallet, it is not necessarily equal
        // to TX_FEE
        let lock_tx_bitcoin_fee = bob_node
            .bitcoin_wallet
            .transaction_fee(bob_state3.tx_lock_id())
            .await
            .unwrap();

        assert_eq!(
            alice_final_btc_balance,
            initial_balances.alice_btc + swap_amounts.btc - Amount::from_sat(2 * TX_FEE)
        );
        assert_eq!(
            bob_final_btc_balance,
            initial_balances.bob_btc - swap_amounts.btc - lock_tx_bitcoin_fee
        );
    }

    #[tokio::test]
    async fn recover_protocol_state_from_db() {
        let _guard = tracing_subscriber::fmt()
            .with_env_filter("info")
            .set_default();

        let cli = Cli::default();
        let (monero, _container) = Monero::new(&cli);
        let bitcoind = init_bitcoind(&cli).await;
        let alice_db = harness::storage::Database::open(Path::new(ALICE_TEST_DB_FOLDER)).unwrap();
        let bob_db = harness::storage::Database::open(Path::new(BOB_TEST_DB_FOLDER)).unwrap();

        let (
            alice_state0,
            bob_state0,
            mut alice_node,
            mut bob_node,
            initial_balances,
            swap_amounts,
        ) = init_test(&monero, &bitcoind).await;

        {
            let (alice_state, bob_state) = future::try_join(
                run_alice_until(
                    &mut alice_node,
                    alice_state0.into(),
                    harness::alice::is_state5,
                    &mut OsRng,
                ),
                run_bob_until(
                    &mut bob_node,
                    bob_state0.into(),
                    harness::bob::is_state3,
                    &mut OsRng,
                ),
            )
            .await
            .unwrap();

            let alice_state5: alice::State5 = alice_state.try_into().unwrap();
            let bob_state3: bob::State3 = bob_state.try_into().unwrap();

            // save state to db
            alice_db.insert_latest_state(&alice_state5).await.unwrap();
            bob_db.insert_latest_state(&bob_state3).await.unwrap();
        };

        let (alice_state6, bob_state5) = {
            // recover state from db
            let alice_state5: alice::State5 = alice_db.get_latest_state().unwrap();
            let bob_state3: bob::State3 = bob_db.get_latest_state().unwrap();

            let (alice_state, bob_state) = future::try_join(
                run_alice_until(
                    &mut alice_node,
                    alice_state5.into(),
                    harness::alice::is_state6,
                    &mut OsRng,
                ),
                run_bob_until(
                    &mut bob_node,
                    bob_state3.into(),
                    harness::bob::is_state5,
                    &mut OsRng,
                ),
            )
            .await
            .unwrap();

            let alice_state: alice::State6 = alice_state.try_into().unwrap();
            let bob_state: bob::State5 = bob_state.try_into().unwrap();

            (alice_state, bob_state)
        };

        let alice_final_btc_balance = alice_node.bitcoin_wallet.balance().await.unwrap();
        let bob_final_btc_balance = bob_node.bitcoin_wallet.balance().await.unwrap();

        let lock_tx_bitcoin_fee = bob_node
            .bitcoin_wallet
            .transaction_fee(bob_state5.tx_lock_id())
            .await
            .unwrap();

        let alice_final_xmr_balance = alice_node.monero_wallet.0.get_balance(0).await.unwrap();

        monero.wait_for_bob_wallet_block_height().await.unwrap();

        let bob_final_xmr_balance = bob_node.monero_wallet.0.get_balance(0).await.unwrap();

        assert_eq!(
            alice_final_btc_balance,
            initial_balances.alice_btc + swap_amounts.btc
                - bitcoin::Amount::from_sat(bitcoin::TX_FEE)
        );
        assert_eq!(
            bob_final_btc_balance,
            initial_balances.bob_btc - swap_amounts.btc - lock_tx_bitcoin_fee
        );

        assert_eq!(
            alice_final_xmr_balance,
            initial_balances.alice_xmr
                - u64::from(swap_amounts.xmr)
                - u64::from(alice_state6.lock_xmr_fee())
        );
        assert_eq!(
            bob_final_xmr_balance,
            initial_balances.bob_xmr + u64::from(swap_amounts.xmr)
        );
    }
}<|MERGE_RESOLUTION|>--- conflicted
+++ resolved
@@ -1,167 +1,15 @@
 pub mod harness;
 
-<<<<<<< HEAD
-use crate::harness::wallet;
-use bitcoin_harness::Bitcoind;
-use harness::{
-    node::{AliceNode, BobNode},
-    transport::Transport,
-};
-use monero_harness::Monero;
-use rand::rngs::OsRng;
-use testcontainers::clients::Cli;
-use tokio::sync::{
-    mpsc,
-    mpsc::{Receiver, Sender},
-};
-use xmr_btc::{alice, bitcoin, bob, monero};
-
-const TEN_XMR: u64 = 10_000_000_000_000;
-const RELATIVE_REFUND_TIMELOCK: u32 = 1;
-const RELATIVE_PUNISH_TIMELOCK: u32 = 1;
-const ALICE_TEST_DB_FOLDER: &str = "../target/e2e-test-alice-recover";
-const BOB_TEST_DB_FOLDER: &str = "../target/e2e-test-bob-recover";
-
-pub async fn init_bitcoind(tc_client: &Cli) -> Bitcoind<'_> {
-    let bitcoind = Bitcoind::new(tc_client, "0.19.1").expect("failed to create bitcoind");
-    let _ = bitcoind.init(5).await;
-
-    bitcoind
-}
-
-pub struct InitialBalances {
-    alice_xmr: u64,
-    alice_btc: bitcoin::Amount,
-    bob_xmr: u64,
-    bob_btc: bitcoin::Amount,
-}
-
-pub struct SwapAmounts {
-    xmr: monero::Amount,
-    btc: bitcoin::Amount,
-}
-
-pub fn init_alice_and_bob_transports() -> (
-    Transport<alice::Message, bob::Message>,
-    Transport<bob::Message, alice::Message>,
-) {
-    let (a_sender, b_receiver): (Sender<alice::Message>, Receiver<alice::Message>) =
-        mpsc::channel(5);
-    let (b_sender, a_receiver): (Sender<bob::Message>, Receiver<bob::Message>) = mpsc::channel(5);
-
-    let a_transport = Transport {
-        sender: a_sender,
-        receiver: a_receiver,
-    };
-
-    let b_transport = Transport {
-        sender: b_sender,
-        receiver: b_receiver,
-    };
-
-    (a_transport, b_transport)
-}
-
-pub async fn init_test<'a>(
-    monero: &'a Monero,
-    bitcoind: &Bitcoind<'a>,
-) -> (
-    alice::State0,
-    bob::State0,
-    AliceNode,
-    BobNode,
-    InitialBalances,
-    SwapAmounts,
-) {
-    // must be bigger than our hardcoded fee of 10_000
-    let btc_amount = bitcoin::Amount::from_sat(10_000_000);
-    let xmr_amount = monero::Amount::from_piconero(1_000_000_000_000);
-
-    let swap_amounts = SwapAmounts {
-        xmr: xmr_amount,
-        btc: btc_amount,
-    };
-
-    let fund_alice = TEN_XMR;
-    let fund_bob = 0;
-    monero.init(fund_alice, fund_bob).await.unwrap();
-
-    let alice_monero_wallet = wallet::monero::Wallet(monero.alice_wallet_rpc_client());
-    let bob_monero_wallet = wallet::monero::Wallet(monero.bob_wallet_rpc_client());
-
-    let alice_btc_wallet = wallet::bitcoin::Wallet::new("alice", &bitcoind.node_url)
-        .await
-        .unwrap();
-    let bob_btc_wallet = wallet::bitcoin::make_wallet("bob", &bitcoind, btc_amount)
-        .await
-        .unwrap();
-
-    let (alice_transport, bob_transport) = init_alice_and_bob_transports();
-    let alice = AliceNode::new(alice_transport, alice_btc_wallet, alice_monero_wallet);
-
-    let bob = BobNode::new(bob_transport, bob_btc_wallet, bob_monero_wallet);
-
-    let alice_initial_btc_balance = alice.bitcoin_wallet.balance().await.unwrap();
-    let bob_initial_btc_balance = bob.bitcoin_wallet.balance().await.unwrap();
-
-    let alice_initial_xmr_balance = alice.monero_wallet.0.get_balance(0).await.unwrap();
-    let bob_initial_xmr_balance = bob.monero_wallet.0.get_balance(0).await.unwrap();
-
-    let redeem_address = alice.bitcoin_wallet.new_address().await.unwrap();
-    let punish_address = redeem_address.clone();
-    let refund_address = bob.bitcoin_wallet.new_address().await.unwrap();
-
-    let alice_state0 = alice::State0::new(
-        &mut OsRng,
-        btc_amount,
-        xmr_amount,
-        RELATIVE_REFUND_TIMELOCK,
-        RELATIVE_PUNISH_TIMELOCK,
-        redeem_address.clone(),
-        punish_address.clone(),
-    );
-    let bob_state0 = bob::State0::new(
-        &mut OsRng,
-        btc_amount,
-        xmr_amount,
-        RELATIVE_REFUND_TIMELOCK,
-        RELATIVE_PUNISH_TIMELOCK,
-        refund_address,
-    );
-    let initial_balances = InitialBalances {
-        alice_xmr: alice_initial_xmr_balance,
-        alice_btc: alice_initial_btc_balance,
-        bob_xmr: bob_initial_xmr_balance,
-        bob_btc: bob_initial_btc_balance,
-    };
-    (
-        alice_state0,
-        bob_state0,
-        alice,
-        bob,
-        initial_balances,
-        swap_amounts,
-    )
-}
-
-=======
->>>>>>> 5395303a
 mod tests {
     // NOTE: For some reason running these tests overflows the stack. In order to
     // mitigate this run them with:
     //
     //     RUST_MIN_STACK=100000000 cargo test
 
-<<<<<<< HEAD
     use crate::{
         harness,
         harness::node::{run_alice_until, run_bob_until},
         init_bitcoind, init_test, ALICE_TEST_DB_FOLDER, BOB_TEST_DB_FOLDER,
-=======
-    use crate::harness::{
-        self, init_bitcoind, init_test,
-        node::{run_alice_until, run_bob_until},
->>>>>>> 5395303a
     };
     use futures::future;
     use monero_harness::Monero;
