name: "Draft new release"

on:
  workflow_dispatch:
    inputs:
      version:
        description: "The new version in X.Y.Z format."
        required: true

jobs:
  draft-new-release:
    name: "Draft a new release"
    runs-on: ubuntu-latest
    steps:
<<<<<<< HEAD
      - uses: actions/checkout@v3.0.1
=======
      - uses: actions/checkout@v3.0.2
>>>>>>> c188405b
        with:
          token: ${{ secrets.BOTTY_GITHUB_TOKEN }}

      - name: Create release branch
        run: git checkout -b release/${{ github.event.inputs.version }}

      - name: Update changelog
        uses: thomaseizinger/keep-a-changelog-new-release@1.3.0
        with:
          version: ${{ github.event.inputs.version }}
          changelogPath: CHANGELOG.md

      - name: Initialize mandatory git config
        run: |
          git config user.name "${{ secrets.BOTTY_NAME }}"
          git config user.email ${{ secrets.BOTTY_EMAIL }}

      - name: Bump version in Cargo.toml
        uses: thomaseizinger/set-crate-version@1.0.0
        with:
          version: ${{ github.event.inputs.version }}
          manifest: swap/Cargo.toml

      - name: Update Cargo.lock
        run: cargo update --workspace

      - name: Commit changelog and manifest files
        id: make-commit
        run: |
          curl -fsSL https://dprint.dev/install.sh | sh
          /home/runner/.dprint/bin/dprint fmt

          git add CHANGELOG.md Cargo.lock swap/Cargo.toml
          git commit --message "Prepare release ${{ github.event.inputs.version }}"

          echo "::set-output name=commit::$(git rev-parse HEAD)"

      - name: Push new branch
        run: git push origin release/${{ github.event.inputs.version }} --force

      - name: Create pull request
        uses: thomaseizinger/create-pull-request@1.2.2
        with:
          GITHUB_TOKEN: ${{ secrets.BOTTY_GITHUB_TOKEN }}
          head: release/${{ github.event.inputs.version }}
          base: master
          title: Release version ${{ github.event.inputs.version }}
          reviewers: ${{ github.actor }}
          body: |
            Hi @${{ github.actor }}!

            This PR was created in response to a manual trigger of the release workflow here: https://github.com/${{ github.repository }}/actions/runs/${{ github.run_id }}.
            I've updated the changelog and bumped the versions in the manifest files in this commit: ${{ steps.make-commit.outputs.commit }}.

            Merging this PR will create a GitHub release and upload any assets that are created as part of the release build.<|MERGE_RESOLUTION|>--- conflicted
+++ resolved
@@ -12,11 +12,7 @@
     name: "Draft a new release"
     runs-on: ubuntu-latest
     steps:
-<<<<<<< HEAD
-      - uses: actions/checkout@v3.0.1
-=======
       - uses: actions/checkout@v3.0.2
->>>>>>> c188405b
         with:
           token: ${{ secrets.BOTTY_GITHUB_TOKEN }}
 
