# Changelog

All notable changes to this project will be documented in this file.

The format is based on [Keep a Changelog](https://keepachangelog.com/en/1.0.0/),
and this project adheres to [Semantic Versioning](https://semver.org/spec/v2.0.0.html).

## [Unreleased]

<<<<<<< HEAD
- We now call Monero function directly (via FFI bindings) instead of using `monero-wallet-rpc`.
- ASB: Since we don't communicate with `monero-wallet-rpc` anymore, the Monero wallet's will no longer be accessible by connecting to it.
- ASB: The `wallet_url` option has been removed and replaced with the optional `daemon_url`, that specifies which Monero node the asb will connect to. If not specified, the asb will connect to a known public Monero node at random.
- ASB: Add a `export-monero-wallet` command which gives the Monero wallet's seed and restore height. Export this seed into a wallet software of your own choosing to manage your Monero funds.
  The seed is a 25 word mnemonic. Example:
  ```bash
  $ asb export-monero-wallet > wallet.txt
  $ cat wallet.txt
  Seed          : novelty deodorant aloof serving fuel vipers awful segments siblings bite exquisite quick snout rising hobby trash amply recipe cinema ritual problems pram getting playful novelty
  Restore height: 3403755
  $
  ```

- Logs are now written to `stderr` (instead of `stdout`). Makers relying on piping the logs need to make sure to include the `stderr` output:

  | Before                     | After                            |
  | -------------------------- | -------------------------------- |
  | `asb logs \| my-script.sh` | `asb logs  2>&1 \| my-script.sh` |
  | `asb logs > output.txt`    | `asb logs > output.txt 2>&1`     |
=======
- GUI: Improved peer discovery: We can now connect to multiple rendezvous points at once. We also cache peers we have previously connected to locally and will attempt to connect to them again in the future, even if they aren't registered with a rendezvous point anymore.

## [2.0.3] - 2025-06-12

## [2.0.2] - 2025-06-12

- GUI: Fix issue where auto updater would not display the update
- ASB + GUI + CLI: Increase request_timeout to 7s, min_retries to 10 for Electrum load balancer

## [2.0.0] - 2025-06-12

- GUI: Build Flatpak bundle in release workflow
- docs: add instructions for verifying Tauri signature files
- docs: document new `electrum_rpc_urls` and `use_mempool_space_fee_estimation` options
- docs: Instructions for verifying GUI (Tauri) signature files

## [2.0.0-beta.2] - 2025-06-11
>>>>>>> 4702bd5b

## [2.0.0-beta.1] - 2025-06-11

- BREAKING PROTOCOL CHANGE: Takers/GUIs running `>= 2.0.0` will not be able to initiate new swaps with makers/asbs running `< 2.0.0`. Please upgrade as soon as possible. Already started swaps from older versions are not be affected.
  - Taker and Maker now collaboratively sign a `tx_refund_early` Bitcoin transaction in the negotiation phase which allows the maker to refund the Bitcoin for the taker without having to wait for the 12h cancel timelock to expire.
  - `tx_refund_early` will only be published if the maker has not locked their Monero yet. This allows swaps to be refunded quickly if the maker doesn't have enough funds available or their daemon is not fully synced. The taker can then use the refunded Bitcoin to start a new swap.
- ASB: The maker will take Monero funds needed for ongoing swaps into consideration when making a quote. A warning will be displayed if the Monero funds do not cover all ongoing swaps.
- ASB: Return a zero quote when quoting fails instead of letting the request time out
- GUI + CLI + ASB: We now do load balancing over multiple Electrum servers. This improves the reliability of all our interactions with the Bitcoin network. When transactions are published they are broadcast to all servers in parallel.
- ASB: The `electrum_rpc_url` option has been removed. A new `electrum_rpc_urls` option has been added. Use it to specify a list of Electrum servers to use. If you want you can continue using a single server by providing a single URL. For most makers we recommend:
  - Running your own [electrs](https://github.com/romanz/electrs/) server
  - Optionally providing 2-5 fallback servers. The order of the servers does matter. Electrum servers at the front of the list have priority and will be tried first. You should place your own server at the front of the list.
  - A list of public Electrum servers can be found [here](https://1209k.com/bitcoin-eye/ele.php?chain=btc)

## [1.1.7] - 2025-06-04

- ASB: Fix an issue where the asb would quote a max_swap_amount off by a couple of piconeros

## [1.1.4] - 2025-06-04

## [1.1.3] - 2025-05-31

- The Bitcoin fee estimation is now more accurate. It uses a combination of `estimatesmartfee` from Bitcoin Core and `mempool.get_fee_histogram` from Electrum to ensure our distance from the mempool tip is appropriate. If our Electrum server doesn't support fee estimation, we use the mempool.space API. The mempool space API can be disabled using the `bitcoin.use_mempool_space_fee_estimation` option in the config file. It defaults to `true`.
- ASB: You can use the `--trace` flag to log all messages to the terminal. This is useful for debugging but shouldn't be used in production because it will log a lot of data, especially related to p2p networking and tor bootstrapping. If you want to debug issues in production, read the tracing-logs inside the data directory instead.

## [1.1.2] - 2025-05-24

- Docs: Document `external_bitcoin_address` option for using a specific
  Bitcoin address when redeeming or punishing swaps.
- Removed the JSON-RPC daemon and the `start-daemon` CLI command.
- Increased the max Bitcoin fee to up to 20% of the value of the transaction. This mitigates an issue where the Bitcoin lock transaction would not get confirmed in time on the blockchain.

## [1.1.1] - 2025-05-20

- CLI + GUI + ASB: Retry the Bitcoin wallet sync up to 15 seconds to work around transient errors.

## [1.1.0] - 2025-05-19

- GUI: Discourage swapping with makers running `< 1.1.0-rc.3` because the bdk upgrade introduced a breaking change.
- GUI: Fix an issue where the auto updater would incorrectly throw an error

## [1.1.0-rc.3] - 2025-05-18

- Breaking Change(Makers): Please complete all pending swaps, then upgrade as soon as possible. Takers might not be able to taker your offers until you upgrade your asb instance.
- CLI + ASB + GUI: We upgraded dependencies related to the Bitcoin wallet. When you boot up the new version for the first time, a migration process will be run to convert the old wallet format to the new one. This might take a few minutes. We also fixed a bug where we would generate too many unused addresses in the Bitcoin wallet which would cause the wallet to take longer to start up as time goes on.
- GUI: We display detailed progress about running background tasks (Tor bootstrapping, Bitcoin wallet sync progress, etc.)

## [1.0.0-rc.21] - 2025-05-15

## [1.0.0-rc.20] - 2025-05-14

- GUI: Added introduction flow for first-time users
- CLI + GUI: Update monero-wallet-rpc to v0.18.4.0

## [1.0.0-rc.19] - 2025-04-28

## [1.0.0-rc.18] - 2025-04-28

- GUI: Feedback submitted can be responded to by the core developers. The responses will be displayed under the "Feedback" tab.

## [1.0.0-rc.17] - 2025-04-18

- GUI: The user will now be asked to approve the swap offer again before the Bitcoin lock transaction is published. Makers should take care to only assume a swap has been accepted by the taker if the Bitcoin lock transaction is detected (`Advancing state state=bitcoin lock transaction in mempool ...`). Swaps that have been safely aborted will not be displayed in the GUI anymore.

## [1.0.0-rc.16] - 2025-04-17

- ASB: Quotes are now cached (Time-to-live of 2 minutes) to avoid overloading the maker with requests in times of high demand

## [1.0.0-rc.14] - 2025-04-16

- CI: Update Rust version to 1.80
- GUI: Update social media links

## [1.0.0-rc.13] - 2025-01-24

- Docs: Added a dedicated page for makers.
- Docs: Improved the refund and punish page.
- ASB: Fixed an issue where the ASB would silently fail if the publication of the Monero refund transaction failed.
- GUI: Add a button to open the data directory for troubleshooting purposes.

## [1.0.0-rc.12] - 2025-01-14

- GUI: Fixed a bug where the CLI wasn't passed the correct Monero node.

## [1.0.0-rc.11] - 2024-12-22

- ASB: The `history` command will now display additional information about each swap such as the amounts involved, the current state and the txid of the Bitcoin lock transaction.

## [1.0.0-rc.10] - 2024-12-05

- GUI: Release .deb installer for Debian-based systems
- ASB: The maker will now retry indefinitely to redeem the Bitcoin until the cancel timelock expires. This fixes an issue where the swap would be refunded if the maker failed to publish the redeem transaction on the first try (e.g due to a network error).
- ASB (experimental): We now listen on an onion address by default using an internal Tor client. You do not need to run a Tor daemon on your own anymore. The `tor.control_port` and `tor.socks5_port` properties in the config file have been removed. A new `tor.register_hidden_service` property has been added which when set to `true` will run a hidden service on which connections will be accepted. You can configure the number of introduction points to use by setting the `tor.hidden_service_num_intro_points` (3 - 20) property in the config file. The onion address will be advertised to all rendezvous points without having to be added to `network.external_addresses`. For now, this feature is experimental and may be unstable. We recommend you use it in combination with a clearnet address. This feature is powered by [arti](https://tpo.pages.torproject.net/core/arti/), an implementation of the Tor protocol in Rust by the Tor Project.
- CLI + GUI: We can now dial makers over `/onion3/****` addresses using the integrated Tor client.

## [1.0.0-rc.7] - 2024-11-26

- GUI: Changed terminology from "swap providers" to "makers"
- GUI: For each maker, we now display a unique deterministically generated avatar derived from the maker's public key

## [1.0.0-rc.6] - 2024-11-21

- CLI + GUI: Tor is now bundled with the application. All libp2p connections between peers are routed through Tor, if the `--enable-tor` flag is set. The `--tor-socks5-port` argument has been removed. This feature is powered by [arti](https://tpo.pages.torproject.net/core/arti/), an implementation of the Tor protocol in Rust by the Tor Project.
- CLI + GUI: At startup the wallets and tor client are started in parallel. This will speed up the startup time of the application.

## [1.0.0-rc.5] - 2024-11-19

- GUI: Set new Discord invite link to non-expired one
- GUI: Fix an issues where asbs would not be sorted correctly
- ASB: Change level of logs related to rendezvous registrations to `TRACE`

## [1.0.0-rc.4] - 2024-11-17

- GUI: Fix an issue where the AppImage would render a blank screen on some Linux systems
- ASB: We now log verbose messages to hourly rotating `tracing*.log` which are kept for 24 hours. General logs are written to `swap-all.log`.

## [1.0.0-rc.2] - 2024-11-16

- GUI: ASBs discovered via rendezvous are now prioritized if they are running the latest version
- GUI: Display up to 16 characters of the peer id of ASBs

## [1.0.0-rc.1] - 2024-11-15

## [1.0.0-alpha.3] - 2024-11-14

## [1.0.0-alpha.2] - 2024-11-14

### **GUI**

- Display a progress bar to user while we are downloading the `monero-wallet-rpc`
- Release `.app` builds for Darwin

## [1.0.0-alpha.1] - 2024-11-14

- GUI: Swaps will now be refunded as soon as the cancel timelock expires if the GUI is running but the swap dialog is not open.
- Breaking change: Increased Bitcoin refund window from 12 hours (72 blocks) to 24 hours (144 blocks) on mainnet. This change affects the default transaction configuration and requires both CLI and ASB to be updated to maintain compatibility. Earlier versions will not be able to initiate new swaps with peers running this version.
- Breaking network protocol change: The libp2p version has been upgraded to 0.53 which includes breaking network protocol changes. ASBs and CLIs will not be able to swap if one of them is on the old version.
- ASB: Transfer proofs will be repeatedly sent until they are acknowledged by the other party. This fixes a bug where it'd seem to Bob as if the Alice never locked the Monero. Forcing the swap to be refunded.
- CLI: Encrypted signatures will be repeatedly sent until they are acknowledged by the other party
- ASB: We now retry indefinitely to lock Monero funds until the swap is cancelled. This fixes an issue where we would fail to lock Monero on the first try (e.g., due to the daemon not being fully synced) and would never try again, forcing the swap to be refunded.
- ASB + CLI: You can now use the `logs` command to retrieve logs stored in the past, redacting addresses and id's using `logs --redact`.
- ASB: The `--disable-timestamp` flag has been removed
- ASB: The `history` command can now be used while the asb is running.
- Introduced a cooperative Monero redeem feature for Bob to request from Alice if Bob is punished for not refunding in time. Alice can choose to cooperate but is not obligated to do so. This change is backwards compatible. To attempt recovery, resume a swap in the "Bitcoin punished" state. Success depends on Alice being active and still having a record of the swap. Note that Alice's cooperation is voluntary and recovery is not guaranteed
- CLI: `--change-address` can now be omitted. In that case, any change is refunded to the internal bitcoin wallet.

## [0.13.2] - 2024-07-02

- CLI: Buffer received transfer proofs for later processing if we're currently running a different swap
- CLI: We now display the reason for a failed cancel-refund operation to the user (#683)

## [0.13.1] - 2024-06-10

- Add retry logic to monero-wallet-rpc wallet refresh

## [0.13.0] - 2024-05-29

- Minimum Supported Rust Version (MSRV) bumped to 1.74
- Lowered default Bitcoin confirmation target for Bob to 1 to make sure Bitcoin transactions get confirmed in time
- Added support for starting the CLI (using the `start-daemon` subcommand) as a Daemon that accepts JSON-RPC requests
- Update monero-wallet-rpc version to v0.18.3.1

## [0.12.3] - 2023-09-20

- Swap: If no Monero daemon is manually specified, we will automatically choose one from a list of public daemons by connecting to each and checking their availability.

## [0.12.2] - 2023-08-08

### Changed

- Minimum Supported Rust Version (MSRV) bumped to 1.67
- ASB can now register with multiple rendezvous nodes. The `rendezvous_point` option in `config.toml` can be a string with comma separated addresses, or a toml array of address strings.

## [0.12.1] - 2023-01-09

### Changed

- Swap: merge separate cancel/refund commands into one `cancel-and-refund` command for stuck swaps

## [0.12.0] - 2022-12-31

### Changed

- Update `bdk` library to latest version. This introduces an incompatability with previous versions due to different formats being used to exchange Bitcoin transactions
- Changed ASB to quote on Monero unlocked balance instead of total balance
- Allow `asb` to set a bitcoin address that is controlled by the asb itself to redeem/punish bitcoin to

### Added

- Allow asb config overrides using environment variables. See [1231](https://github.com/comit-network/xmr-btc-swap/pull/1231)

## [0.11.0] - 2022-08-11

### Changed

- Update from Monero v0.17.2.0 to Monero v0.18.0.0
- Change Monero nodes to [Rino tool nodes](https://community.rino.io/nodes.html)
- Always write logs as JSON to files
- Change to UTC time for log messages, due to a bug causing no logging at all to be printed (linux/macos), and an [unsoundness issue](https://docs.rs/tracing-subscriber/latest/tracing_subscriber/fmt/time/struct.LocalTime.html) with local time in [the time crate](https://github.com/time-rs/time/issues/293#issuecomment-748151025)
- Fix potential integer overflow in ASB when calculating maximum Bitcoin amount for Monero balance
- Reduce Monero locking transaction fee amount from 0.000030 to 0.000016 XMR, which is still double the current median fee as reported at [monero.how](https://www.monero.how/monero-transaction-fees)

### Added

- Adjust quote based on Bitcoin balance.
  If the max_buy_btc in the ASB config is higher than the available balance to trade, it will return the max available balance discounting the Monero locking fees. In the case the balance is lower than the min_buy_btc config it will return 0 to the CLI. If the ASB returns a quote of 0 the CLI will not allow you continue with a trade.
- Reduce required confirmations for Bitcoin transactions from 2 to 1
- Both the ASB and CLI now support the [Identify](https://github.com/libp2p/specs/blob/master/identify/README.md) protocol. This makes its version and network (testnet/mainnet) avaliable to others
- Display minimum BTC deposit required to cover the minimum quantity plus fee in the Swap CLI
- Swap CLI will check its monero-wallet-rpc version and remove it if it's older than Fluorine Fermi (0.18)

## [0.10.2] - 2021-12-25

### Changed

- Record monero wallet restore blockheight in state `SwapSetupCompleted` already.
  This solves issues where the CLI went offline after sending the BTC transaction, and the monero wallet restore blockheight being recorded after Alice locked the Monero, resulting in the generated XMR redeem wallet not detecting the transaction and reporting `No unlocked balance in the specified account`.
  This is a breaking database change!
  Swaps that were saved prior to this change may fail to load if they are in state `SwapSetupCompleted` of `BtcLocked`.
  Make sure to finish your swaps before upgrading.

## [0.10.1] - 2021-12-23

### Added

- `monero-recovery` command that can be used to print the monero address, private spend and view key so one can manually recover instances where the `monero-wallet-rpc` does not pick up the Monero funds locked up by the ASB.
  Related issue: <https://github.com/comit-network/xmr-btc-swap/issues/537>
  The command takes the swap-id as parameter.
  The swap has to be in a `BtcRedeemed` state.
  Use `--help` for more details.

## [0.10.0] - 2021-10-15

### Removed

- Support for the old sled database.
  The ASB and CLI only support the new sqlite database.
  If you haven't already, you can migrate your old data using the 0.9.0 release.

### Changed

- The ASB to no longer work as a rendezvous server.
  The ASB can still register with rendezvous server as usual.

### Fixed

- Mitigate CloseNotify bug #797 by retrying getting ScriptStatus if it fail and using a more stable public mainnet electrum server.

## [0.9.0] - 2021-10-07

### Changed

- Timestamping is now enabled by default even when the ASB is not run inside an interactive terminal.
- The `cancel`, `refund` and `punish` subcommands in ASB and CLI are run with the `--force` by default and the `--force` option has been removed.
  The force flag was used to ignore blockheight and protocol state checks.
  Users can still restart a swap with these checks using the `resume` subcommand.
- Changed log level of the "Advancing state", "Establishing Connection through Tor proxy" and "Connection through Tor established" log message from tracing to debug in the CLI.
- ASB and CLI can migrate their data to sqlite to store swaps and related data.
  This makes it easier to build applications on top of xmr-btc-swap by enabling developers to read swap information directly from the database.
  This resolved an issue where users where unable to run concurrent processes, for example, users could not print the swap history if another ASB or CLI process was running.
  The sqlite database filed is named `sqlite` and is found in the data directory.
  You can print the data directory using the `config` subcommand.
  The schema can be found here [here](swap/migrations/20210903050345_create_swaps_table.sql).

#### Database migration guide

##### Delete old data

The simplest way to migrate is to accept the loss of data and delete the old database.

1. Find the location of the old database using the `config` subcommand.
2. Delete the database
3. Run xmr-btc-swap
   xmr-btc swap will create a new sqlite database and use that from now on.

##### Preserve old data

It is possible to migrate critical data from the old db to the sqlite but there are many pitfalls.

1. Run xmr-btc-swap as you would normally
   xmr-btc-swap will try and automatically migrate your existing data to the new database.
   If the existing database contains swaps for very early releases, the migration will fail due to an incompatible schema.
2. Print out the swap history using the `history` subcommand.
3. Print out the swap history stored in the old database by also passing the `--sled` flag.
   eg. `swap-cli --sled history`
4. Compare the old and new history to see if you are happy with migration.
5. If you are unhappy with the new history you can continue to use the old database by passing the `--sled flag`

### Added

- Added a `disable-timestamp` flag to the ASB that disables timestamps from logs.
- A `config` subcommand that prints the current configuration including the data directory location.
  This feature should alleviate difficulties users were having when finding where xmr-btc-swap was storing data.
- Added `export-bitcoin-wallet` subcommand to the CLI and ASB, to print the internal bitcoin wallet descriptor.
  This will allow users to transact and monitor using external wallets.

### Removed

- The `bitcoin-target-block` argument from the `balance` subcommand on the CLI.
  This argument did not affect how the balance was calculated and was pointless.

## [0.8.3] - 2021-09-03

### Fixed

- A bug where the ASB erroneously transitioned into a punishable state upon a bitcoin transaction monitoring error.
  This could lead to a scenario where the ASB was neither able to punish, nor able to refund, so the XMR could stay locked up forever while the CLI refunded the BTC.
- A bug where the CLI erroneously transitioned into a cancel-timelock-expired state upon a bitcoin transaction monitoring error.
  This could lead to a scenario where the CLI is forced to wait for cancel, even though the cancel timelock is not yet expired and the swap could still be redeemed.

## [0.8.2] - 2021-09-01

### Added

- Add the ability to view the swap-cli bitcoin balance and withdraw.
  See issue <https://github.com/comit-network/xmr-btc-swap/issues/694>.

### Fixed

- An issue where the connection between ASB and CLI would get closed prematurely.
  The CLI expects to be connected to the ASB throughout the entire swap and hence reconnects as soon as the connection is closed.
  This resulted in a loop of connections being established but instantly closed again because the ASB deemed the connection to not be necessary.
  See issue <https://github.com/comit-network/xmr-btc-swap/issues/648>.
- An issue where the ASB was unable to use the Monero wallet in case `monero-wallet-rpc` has been restarted.
  In case no wallet is loaded when we try to interact with the `monero-wallet-rpc` daemon, we now load the correct wallet on-demand.
  See issue <https://github.com/comit-network/xmr-btc-swap/issues/652>.
- An issue where swap protocol was getting stuck trying to submit the cancel transaction.
  We were not handling the error when TxCancel submission fails.
  We also configured the electrum client to retry 5 times in order to help with this problem.
  See issues: <https://github.com/comit-network/xmr-btc-swap/issues/709> <https://github.com/comit-network/xmr-btc-swap/issues/688>, <https://github.com/comit-network/xmr-btc-swap/issues/701>.
- An issue where the ASB withdraw one bitcoin UTXO at a time instead of the whole balance.
  See issue <https://github.com/comit-network/xmr-btc-swap/issues/662>.

## [0.8.1] - 2021-08-16

### Fixed

- An occasional error where users couldn't start a swap because of `InsufficientFunds` that were off by exactly 1 satoshi.

## [0.8.0] - 2021-07-09

### Added

- Printing the deposit address to the terminal as a QR code.
  To not break automated scripts or integrations with other software, this behaviour is disabled if `--json` is passed to the application.
- Configuration setting for the websocket URL that the ASB connects to in order to receive price ticker updates.
  Can be configured manually by editing the config.toml file directly.
  It is expected that the server behind the url follows the same protocol as the [Kraken websocket api](https://docs.kraken.com/websockets/).
- Registration and discovery of ASBs using the [libp2p rendezvous protocol](https://github.com/libp2p/specs/blob/master/rendezvous/README.md).
  ASBs can register with a rendezvous node upon startup and, once registered, can be automatically discovered by the CLI using the `list-sellers` command.
  The rendezvous node address (`rendezvous_point`), as well as the ASB's external addresses (`external_addresses`) to be registered, is configured in the `network` section of the ASB config file.
  A rendezvous node is provided at `/dnsaddr/rendezvous.coblox.tech/p2p/12D3KooWQUt9DkNZxEn2R5ymJzWj15MpG6mTW84kyd8vDaRZi46o` for testing purposes.
  Upon discovery using `list-sellers` CLI users are provided with quote and connection information for each ASB discovered through the rendezvous node.
- A mandatory `--change-address` parameter to the CLI's `buy-xmr` command.
  The provided address is used to transfer Bitcoin in case of a refund and in case the user transfers more than the specified amount into the swap.
  For more information see [#513](https://github.com/comit-network/xmr-btc-swap/issues/513).

### Fixed

- An issue where the ASB gives long price guarantees when setting up a swap.
  Now, after sending a spot price the ASB will wait for one minute for the CLI's to trigger the execution setup, and three minutes to see the BTC lock transaction of the CLI in mempool after the swap started.
  If the first timeout is triggered the execution setup will be aborted, if the second timeout is triggered the swap will be safely aborted.
- An issue where the default Monero node connection string would not work, because the public nodes were moved to a different domain.
  The default monerod nodes were updated to use the [melo tool nodes](https://melo.tools/nodes.html).

### Changed

- The commandline interface of the CLI to combine `--seller-addr` and `--seller-peer-id`.
  These two parameters have been merged into a parameter `--seller` that accepts a single [multiaddress](https://docs.libp2p.io/concepts/addressing/).
  The multiaddress must end with a `/p2p` protocol defining the seller's peer ID.
- The `--data-dir` option to `--data-base-dir`.
  Previously, this option determined the final data directory, regardless of the `--testnet` flag.
  With `--data-base-dir`, a subdirectory (either `testnet` or `mainnet`) will be created under the given path.
  This allows using the same command with or without `--testnet`.

### Removed

- The websocket transport from the CLI.
  Websockets were only ever intended to be used for the ASB side to allow websites to retrieve quotes.
  The CLI can use regular TCP connections and having both - TCP and websockets - causes problems and unnecessary overhead.
- The `--seller-addr` parameter from the CLI's `resume` command.
  This information is now loaded from the database.
- The `--receive-address` parameter from the CLI's `resume` command.
  This information is now loaded from the database.

## [0.7.0] - 2021-05-28

### Fixed

- An issue where long-running connections are dead without a connection closure being reported back to the swarm.
  Adding a periodic ping ensures that the connection is kept alive, and a broken connection is reported back resulting in a close event on the swarm.
  This fixes the error of the ASB being unable to send a transfer proof to the CLI.
- An issue where ASB Bitcoin withdrawal can be done to an address on the wrong network.
  A network check was added that compares the wallet's network against the network of the given address when building the transaction.

## [0.6.0] - 2021-05-24

### Added

- Cancel command for the ASB that allows cancelling a specific swap by id.
  Using the cancel command requires the cancel timelock to be expired, but `--force` can be used to circumvent this check.
- Refund command for the ASB that allows refunding a specific swap by id.
  Using the refund command to refund the XMR locked by the ASB requires the CLI to first refund the BTC of the swap.
  If the BTC was not refunded yet the command will print an error accordingly.
  The command has a `--force` flag that allows executing the command without checking for cancel constraints.
- Punish command for the ASB that allows punishing a specific swap by id.
  Includes a `--force` parameter that when set disables the punish timelock check and verifying that the swap is in a cancelled state already.
- Abort command for the ASB that allows safely aborting a specific swap.
  Only swaps in a state prior to locking XMR can be safely aborted.
- Redeem command for the ASB that allows redeeming a specific swap.
  Only swaps where we learned the encrypted signature are redeemable.
  The command checks for expired timelocks to ensure redeeming is safe, but the timelock check can be disable using the `--force` flag.
  By default we wait for finality of the redeem transaction; this can be disabled by setting `--do-not-await-finality`.
- Resume-only mode for the ASB.
  When started with `--resume-only` the ASB does not accept new, incoming swap requests but only finishes swaps that are resumed upon startup.
- A minimum accepted Bitcoin amount for the ASB similar to the maximum amount already present.
  For the CLI the minimum amount is enforced by waiting until at least the minimum is available as max-giveable amount.
- Added a new argument to ASB: `--json` or `-j`. If set, log messages will be printed in JSON format.

### Fixed

- An issue where both the ASB and the CLI point to the same default directory `xmr-btc-swap` for storing data.
  The asb now uses `xmr-btc-swap/asb` and the CLI `xmr-btc-swap/cli` as default directory.
  This is a breaking change.
  If you want to access data created by a previous version you will have to rename the data folder or one of the following:
  1. For the CLI you can use `--data-dir` to point to the old directory.
  2. For the ASB you can change the data-dir in the config file of the ASB.
- The CLI receives proper Error messages if setting up a swap with the ASB fails.
  This is a breaking change because the spot-price protocol response changed.
  Expected errors scenarios that are now reported back to the CLI:
  1. Balance of ASB too low
  2. Buy amount sent by CLI exceeds maximum buy amount accepted by ASB
  3. ASB is running in resume-only mode and does not accept incoming swap requests
- An issue where the monero daemon port used by the `monero-wallet-rpc` could not be specified.
  The CLI parameter `--monero-daemon-host` was changed to `--monero-daemon-address` where host and port have to be specified.
- An issue where an ASB redeem scenario can transition to a cancel and publish scenario that will fail.
  This is a breaking change for the ASB, because it introduces a new state into the database.

### Changed

- The ASB's `--max-buy` and `ask-spread` parameter were removed in favour of entries in the config file.
  The initial setup includes setting these two values now.
- From this version on the CLI and ASB run on **mainnet** by default!
  When running either application with `--testnet` Monero network defaults to `stagenet` and Bitcoin network to `testnet3`.
  This is a breaking change.
  It is recommended to run the applications with `--testnet` first and not just run the application on `mainnet` without experience.

## [0.5.0] - 2021-04-17

### Changed

- The quote protocol returns JSON encoded data instead of CBOR.
  This is a breaking change in the protocol handling, old CLI versions will not be able to process quote requests of ASBs running this version.

### Fixed

- An issue where concurrent swaps with the same peer would cause the ASB to handle network communication incorrectly.
  To fix this, all messages are now tagged with a unique identifier that is agreed upon at the start of the swap.
  This is a breaking change in the network layer and hence old versions are not compatible with this version.
  We advise to also not resume any swaps that have been created with an older version.
  It is recommended to reset / delete the database after upgrading.
- An issue where the CLI would not reconnect to the ASB in case the network connection dropped.
  We now attempt to re-establish the connection using an exponential backoff but will give up eventually after 5 minutes.

### Added

- Websocket support for the ASB.
  The ASB is now capable to listen on both TCP and Websocket connections.
  Default websocket listening port is 9940.
- Tor support as an optional feature.
  If ASB detects that Tor's control port is open, a hidden service is created for
  the network it is listening on (currently 2).
  The Tor control port as well as Tor socks5 proxy port is configurable.

## [0.4.0] - 2021-04-06

### Added

- A changelog file.
- Automatic resume of unfinished swaps for the `asb` upon startup.
  Unfinished swaps from earlier versions will be skipped.
- A configurable spread for the ASB that is applied to the asking price received from the Kraken price ticker.
  The default value is 2% and can be configured using the `--ask-spread` parameter.
  See `./asb --help` for details.

### Changed

- Require the buyer to specify the connection details of the peer they wish to swap with.
  Throughout the public demo phase of this project, the CLI traded with us by default if the peer id and multiaddress of the seller were not specified.
  Having the defaults made it easy for us to give something to the community that can easily be tested, however it is not aligned with our long-term vision of a decentralised network of sellers.
  We have removed these defaults forcing the user to specify the seller they wish to trade with.
- The `resume` command of the `swap` CLI no longer require the `--seller-peer-id` parameter.
  This information is now saved in the database.

### Fixed

- An [issue](https://github.com/comit-network/xmr-btc-swap/issues/353) where the `swap` CLI would fail on systems that were set to a locale different than English.
  A bad readiness check when waiting for `monero-wallet-rpc` to be ready caused the CLI to hang forever, preventing users from perform a swap.

### Security

- Fixed an issue where Alice would not verify if Bob's Bitcoin lock transaction is semantically correct, i.e. pays the agreed upon amount to an output owned by both of them.
  Fixing this required a **breaking change** on the network layer and hence old versions are not compatible with this version.

[unreleased]: https://github.com/UnstoppableSwap/core/compare/2.0.3...HEAD
[2.0.3]: https://github.com/UnstoppableSwap/core/compare/2.0.2...2.0.3
[2.0.2]: https://github.com/UnstoppableSwap/core/compare/2.0.0...2.0.2
[2.0.0]: https://github.com/UnstoppableSwap/core/compare/2.0.0-beta.2...2.0.0
[2.0.0-beta.2]: https://github.com/UnstoppableSwap/core/compare/2.0.0-beta.1...2.0.0-beta.2
[2.0.0-beta.1]: https://github.com/UnstoppableSwap/core/compare/1.1.7...2.0.0-beta.1
[1.1.7]: https://github.com/UnstoppableSwap/core/compare/1.1.4...1.1.7
[1.1.4]: https://github.com/UnstoppableSwap/core/compare/1.1.3...1.1.4
[1.1.3]: https://github.com/UnstoppableSwap/core/compare/1.1.2...1.1.3
[1.1.2]: https://github.com/UnstoppableSwap/core/compare/1.1.1...1.1.2
[1.1.1]: https://github.com/UnstoppableSwap/core/compare/1.1.0...1.1.1
[1.1.0]: https://github.com/UnstoppableSwap/core/compare/1.1.0-rc.3...1.1.0
[1.1.0-rc.3]: https://github.com/UnstoppableSwap/core/compare/1.1.0-rc.2...1.1.0-rc.3
[1.1.0-rc.2]: https://github.com/UnstoppableSwap/core/compare/1.1.0-rc.1...1.1.0-rc.2
[1.1.0-rc.1]: https://github.com/UnstoppableSwap/core/compare/1.0.0-rc.21...1.1.0-rc.1
[1.0.0-rc.21]: https://github.com/UnstoppableSwap/core/compare/1.0.0-rc.20...1.0.0-rc.21
[1.0.0-rc.20]: https://github.com/UnstoppableSwap/core/compare/1.0.0-rc.19...1.0.0-rc.20
[1.0.0-rc.19]: https://github.com/UnstoppableSwap/core/compare/1.0.0-rc.18...1.0.0-rc.19
[1.0.0-rc.18]: https://github.com/UnstoppableSwap/core/compare/1.0.0-rc.17...1.0.0-rc.18
[1.0.0-rc.17]: https://github.com/UnstoppableSwap/core/compare/1.0.0-rc.16...1.0.0-rc.17
[1.0.0-rc.16]: https://github.com/UnstoppableSwap/core/compare/1.0.0-rc.14...1.0.0-rc.16
[1.0.0-rc.14]: https://github.com/UnstoppableSwap/core/compare/1.0.0-rc.13...1.0.0-rc.14
[1.0.0-rc.13]: https://github.com/UnstoppableSwap/core/compare/1.0.0-rc.12...1.0.0-rc.13
[1.0.0-rc.12]: https://github.com/UnstoppableSwap/core/compare/1.0.0-rc.11...1.0.0-rc.12
[1.0.0-rc.11]: https://github.com/UnstoppableSwap/core/compare/1.0.0-rc.10...1.0.0-rc.11
[1.0.0-rc.10]: https://github.com/UnstoppableSwap/core/compare/1.0.0-rc.8...1.0.0-rc.10
[1.0.0-rc.8]: https://github.com/UnstoppableSwap/core/compare/1.0.0-rc.7...1.0.0-rc.8
[1.0.0-rc.7]: https://github.com/UnstoppableSwap/core/compare/1.0.0-rc.6...1.0.0-rc.7
[1.0.0-rc.6]: https://github.com/UnstoppableSwap/core/compare/1.0.0-rc.5...1.0.0-rc.6
[1.0.0-rc.5]: https://github.com/UnstoppableSwap/core/compare/1.0.0-rc.4...1.0.0-rc.5
[1.0.0-rc.4]: https://github.com/UnstoppableSwap/core/compare/1.0.0-rc.2...1.0.0-rc.4
[1.0.0-rc.2]: https://github.com/UnstoppableSwap/core/compare/1.0.0-rc.1...1.0.0-rc.2
[1.0.0-rc.1]: https://github.com/UnstoppableSwap/core/compare/1.0.0-alpha.3...1.0.0-rc.1
[1.0.0-alpha.3]: https://github.com/UnstoppableSwap/core/compare/1.0.0-alpha.2...1.0.0-alpha.3
[1.0.0-alpha.2]: https://github.com/UnstoppableSwap/core/compare/1.0.0-alpha.1...1.0.0-alpha.2
[1.0.0-alpha.1]: https://github.com/UnstoppableSwap/core/compare/0.13.2...1.0.0-alpha.1
[0.13.2]: https://github.com/comit-network/xmr-btc-swap/compare/0.13.1...0.13.2
[0.13.1]: https://github.com/comit-network/xmr-btc-swap/compare/0.13.0...0.13.1
[0.13.0]: https://github.com/comit-network/xmr-btc-swap/compare/0.12.3...0.13.0
[0.12.3]: https://github.com/comit-network/xmr-btc-swap/compare/0.12.2...0.12.3
[0.12.2]: https://github.com/comit-network/xmr-btc-swap/compare/0.12.1...0.12.2
[0.12.1]: https://github.com/comit-network/xmr-btc-swap/compare/0.12.0...0.12.1
[0.12.0]: https://github.com/comit-network/xmr-btc-swap/compare/0.11.0...0.12.0
[0.11.0]: https://github.com/comit-network/xmr-btc-swap/compare/0.10.2...0.11.0
[0.10.2]: https://github.com/comit-network/xmr-btc-swap/compare/0.10.1...0.10.2
[0.10.1]: https://github.com/comit-network/xmr-btc-swap/compare/0.10.0...0.10.1
[0.10.0]: https://github.com/comit-network/xmr-btc-swap/compare/0.9.0...0.10.0
[0.9.0]: https://github.com/comit-network/xmr-btc-swap/compare/0.8.3...0.9.0
[0.8.3]: https://github.com/comit-network/xmr-btc-swap/compare/0.8.2...0.8.3
[0.8.2]: https://github.com/comit-network/xmr-btc-swap/compare/0.8.1...0.8.2
[0.8.1]: https://github.com/comit-network/xmr-btc-swap/compare/0.8.0...0.8.1
[0.8.0]: https://github.com/comit-network/xmr-btc-swap/compare/0.7.0...0.8.0
[0.7.0]: https://github.com/comit-network/xmr-btc-swap/compare/0.6.0...0.7.0
[0.6.0]: https://github.com/comit-network/xmr-btc-swap/compare/0.5.0...0.6.0
[0.5.0]: https://github.com/comit-network/xmr-btc-swap/compare/0.4.0...0.5.0
[0.4.0]: https://github.com/comit-network/xmr-btc-swap/compare/v0.3...0.4.0<|MERGE_RESOLUTION|>--- conflicted
+++ resolved
@@ -7,7 +7,6 @@
 
 ## [Unreleased]
 
-<<<<<<< HEAD
 - We now call Monero function directly (via FFI bindings) instead of using `monero-wallet-rpc`.
 - ASB: Since we don't communicate with `monero-wallet-rpc` anymore, the Monero wallet's will no longer be accessible by connecting to it.
 - ASB: The `wallet_url` option has been removed and replaced with the optional `daemon_url`, that specifies which Monero node the asb will connect to. If not specified, the asb will connect to a known public Monero node at random.
@@ -27,7 +26,6 @@
   | -------------------------- | -------------------------------- |
   | `asb logs \| my-script.sh` | `asb logs  2>&1 \| my-script.sh` |
   | `asb logs > output.txt`    | `asb logs > output.txt 2>&1`     |
-=======
 - GUI: Improved peer discovery: We can now connect to multiple rendezvous points at once. We also cache peers we have previously connected to locally and will attempt to connect to them again in the future, even if they aren't registered with a rendezvous point anymore.
 
 ## [2.0.3] - 2025-06-12
@@ -45,7 +43,6 @@
 - docs: Instructions for verifying GUI (Tauri) signature files
 
 ## [2.0.0-beta.2] - 2025-06-11
->>>>>>> 4702bd5b
 
 ## [2.0.0-beta.1] - 2025-06-11
 
