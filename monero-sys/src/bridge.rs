//! This module contains the bridge between the Monero C++ API and the Rust code.
//! It uses the [cxx](https://cxx.rs) crate to generate the actual bindings.

use cxx::CxxString;
use tracing::Level;

/// This is the main ffi module that exposes the Monero C++ API to Rust.
/// See [cxx.rs](https://cxx.rs/book/ffi-modules.html) for more information
/// on how this works exactly.
///
/// Basically, we just write a corresponding rust function/type header for every c++
/// function/type we wish to call.
#[cxx::bridge(namespace = "Monero")]
#[allow(dead_code)]
pub mod ffi {

    /// The type of the network.
    enum NetworkType {
        #[rust_name = "Mainnet"]
        MAINNET,
        #[rust_name = "Testnet"]
        TESTNET,
        #[rust_name = "Stagenet"]
        STAGENET,
    }

    /// The status of the connection to the daemon.
    #[repr(u32)]
    enum ConnectionStatus {
        #[rust_name = "Disconnected"]
        ConnectionStatus_Disconnected = 0,
        #[rust_name = "Connected"]
        ConnectionStatus_Connected = 1,
        #[rust_name = "WrongVersion"]
        ConnectionStatus_WrongVersion = 2,
    }

    unsafe extern "C++" {
        include!("wallet/api/wallet2_api.h");
        include!("bridge.h");

        /// A manager for multiple wallets.
        type WalletManager;

        /// A single wallet.
        type Wallet;

        /// The type of the network.
        type NetworkType;

        /// The status of the connection to the daemon.
        type ConnectionStatus;

        /// A pending transaction.
        type PendingTransaction;

        /// A struct containing transaction history.
        type TransactionHistory;

        /// A struct containing a single transaction.
        type TransactionInfo;

        /// Get the wallet manager.
        fn getWalletManager() -> Result<*mut WalletManager>;

        /// Create a new wallet.
        fn createWallet(
            self: Pin<&mut WalletManager>,
            path: &CxxString,
            password: &CxxString,
            language: &CxxString,
            network_type: NetworkType,
            kdf_rounds: u64,
        ) -> Result<*mut Wallet>;

        /// Create a new wallet from keys.
        #[allow(clippy::too_many_arguments)]
        fn createWalletFromKeys(
            self: Pin<&mut WalletManager>,
            path: &CxxString,
            password: &CxxString,
            language: &CxxString,
            network_type: NetworkType,
            restore_height: u64,
            address: &CxxString,
            view_key: &CxxString,
            spend_key: &CxxString,
            kdf_rounds: u64,
        ) -> Result<*mut Wallet>;

        /// Recover a wallet from a mnemonic seed (electrum seed).
        #[allow(clippy::too_many_arguments)]
        fn recoveryWallet(
            self: Pin<&mut WalletManager>,
            path: &CxxString,
            password: &CxxString,
            mnemonic: &CxxString,
            network_type: NetworkType,
            restore_height: u64,
            kdf_rounds: u64,
            seed_offset: &CxxString,
        ) -> Result<*mut Wallet>;

        type WalletListener;

<<<<<<< HEAD
        unsafe fn create_listener(
            on_spent: usize,
            on_received: usize,
            on_unconfirmed_received: usize,
            on_new_block: usize,
            on_updated: usize,
            on_refreshed: usize,
            on_reorg: usize,
            on_pool_tx_removed: usize,
            on_get_password: usize,
        ) -> *mut WalletListener;

        unsafe fn destroy_listener(ptr: *mut FunctionBasedListener);

=======
>>>>>>> f479bc4d
        ///virtual Wallet * openWallet(const std::string &path, const std::string &password, NetworkType nettype, uint64_t kdf_rounds = 1, WalletListener * listener = nullptr) = 0;
        unsafe fn openWallet(
            self: Pin<&mut WalletManager>,
            path: &CxxString,
            password: &CxxString,
            network_type: NetworkType,
            kdf_rounds: u64,
            listener: *mut WalletListener,
        ) -> Result<*mut Wallet>;

        /// Close a wallet, optionally storing the wallet state.
        unsafe fn closeWallet(
            self: Pin<&mut WalletManager>,
            wallet: *mut Wallet,
            store: bool,
        ) -> Result<bool>;

        /// Check whether a wallet exists at the given path.
        fn walletExists(self: Pin<&mut WalletManager>, path: &CxxString) -> Result<bool>;

        /// Set the address of the remote node ("daemon").
        fn setDaemonAddress(self: Pin<&mut WalletManager>, address: &CxxString) -> Result<()>;

        /// Get the path of the wallet.
        fn walletPath(wallet: &Wallet) -> Result<UniquePtr<CxxString>>;

        /// Get the filename of the wallet.
        fn walletFilename(wallet: &Wallet) -> Result<UniquePtr<CxxString>>;

        /// Get the status of the wallet and an error string if there is one.
        fn statusWithErrorString(
            self: &Wallet,
            status: &mut i32,
            error_string: Pin<&mut CxxString>,
        ) -> Result<()>;

        /// Address for the given account and address index.
        /// address(0, 0) is the main address.
        fn address(
            wallet: &Wallet,
            account_index: u32,
            address_index: u32,
        ) -> Result<UniquePtr<CxxString>>;

        /// Initialize the wallet by connecting to the specified remote node (daemon).
        #[allow(clippy::too_many_arguments)]
        fn init(
            self: Pin<&mut Wallet>,
            daemon_address: &CxxString,
            upper_transaction_size_limit: u64,
            daemon_username: &CxxString,
            daemon_password: &CxxString,
            use_ssl: bool,
            light_wallet: bool,
            proxy_address: &CxxString,
        ) -> Result<bool>;

        /// Get the seed of the wallet.
        fn walletSeed(wallet: &Wallet, seed_offset: &CxxString) -> Result<UniquePtr<CxxString>>;

        /// Get the wallet creation height.
        fn getRefreshFromBlockHeight(self: &Wallet) -> Result<u64>;

        /// Check whether the wallet is connected to the daemon.
        fn connected(self: &Wallet) -> Result<ConnectionStatus>;

        /// Start the background refresh thread (refreshes every 10 seconds).
        fn startRefresh(self: Pin<&mut Wallet>) -> Result<()>;

        /// Refresh the wallet asynchronously.
        fn refreshAsync(self: Pin<&mut Wallet>) -> Result<()>;

        /// Set the daemon address.
        fn setWalletDaemon(wallet: Pin<&mut Wallet>, daemon_address: &CxxString) -> Result<bool>;

        /// Set whether the daemon is trusted.
        fn setTrustedDaemon(self: Pin<&mut Wallet>, trusted: bool) -> Result<()>;

        /// Get the current blockchain height.
        fn blockChainHeight(self: &Wallet) -> Result<u64>;

        /// Set a listener to the wallet.
        unsafe fn setListener(self: Pin<&mut Wallet>, listener: *mut WalletListener) -> Result<()>;

        /// Get the daemon's blockchain height.
        fn daemonBlockChainTargetHeight(self: &Wallet) -> Result<u64>;

        /// Check if wallet was ever synchronized.
        fn synchronized(self: &Wallet) -> Result<bool>;

        /// Get the total balance across all accounts in atomic units (piconero).
        fn balanceAll(self: &Wallet) -> Result<u64>;

        /// Get the total unlocked balance across all accounts in atomic units (piconero).
        fn unlockedBalanceAll(self: &Wallet) -> Result<u64>;

        /// Refresh the wallet synchronously.
        fn refresh(self: Pin<&mut Wallet>) -> Result<bool>;

        /// Force a specific restore height.
        fn setRefreshFromBlockHeight(self: Pin<&mut Wallet>, height: u64) -> Result<()>;

        /// Set whether to allow mismatched daemon versions.
        fn setAllowMismatchedDaemonVersion(
            self: Pin<&mut Wallet>,
            allow_mismatch: bool,
        ) -> Result<()>;

        /// Check whether a transaction is in the mempool / confirmed.
        fn checkTxKey(
            wallet: Pin<&mut Wallet>,
            txid: &CxxString,
            tx_key: &CxxString,
            address: &CxxString,
            received: &mut u64,
            in_pool: &mut bool,
            confirmations: &mut u64,
        ) -> Result<bool>;

        /// Scan for a specified list of transactions.
        fn scanTransaction(wallet: Pin<&mut Wallet>, tx_id: &CxxString) -> Result<bool>;

        /// Create a new transaction.
        fn createTransaction(
            wallet: Pin<&mut Wallet>,
            dest_address: &CxxString,
            amount: u64,
        ) -> Result<*mut PendingTransaction>;

        /// Create a sweep transaction.
        fn createSweepTransaction(
            wallet: Pin<&mut Wallet>,
            dest_address: &CxxString,
        ) -> Result<*mut PendingTransaction>;

        /// Create a multi-sweep transaction.
        fn createTransactionMultiDest(
            wallet: Pin<&mut Wallet>,
            dest_addresses: &CxxVector<CxxString>,
            amounts: &CxxVector<u64>,
        ) -> *mut PendingTransaction;

        fn vector_string_push_back(v: Pin<&mut CxxVector<CxxString>>, s: &CxxString);

        /// Get the status of a pending transaction.
        fn status(self: &PendingTransaction) -> Result<i32>;

        /// Get the error string of a pending transaction.
        fn pendingTransactionErrorString(tx: &PendingTransaction) -> Result<UniquePtr<CxxString>>;

        /// Get the first transaction id of a pending transaction (if any).
        fn pendingTransactionTxId(tx: &PendingTransaction) -> Result<UniquePtr<CxxString>>;

        /// Get all transaction ids of a pending transaction.
        fn pendingTransactionTxIds(
            tx: &PendingTransaction,
        ) -> Result<UniquePtr<CxxVector<CxxString>>>;

        /// Get the transaction key (r) for a given txid.
        fn walletGetTxKey(wallet: &Wallet, txid: &CxxString) -> Result<UniquePtr<CxxString>>;

        /// Commit a pending transaction to the blockchain.
        fn commit(
            self: Pin<&mut PendingTransaction>,
            filename: &CxxString,
            overwrite: bool,
        ) -> Result<bool>;

        /// Dispose of a pending transaction object.
        unsafe fn disposeTransaction(
            self: Pin<&mut Wallet>,
            tx: *mut PendingTransaction,
        ) -> Result<()>;

        /// Get the transaction history.
        unsafe fn walletHistory(wallet: *mut Wallet) -> UniquePtr<TransactionHistory>;

        /// Get the transaction history count.
        fn count(self: &TransactionHistory) -> i32;

        /// Get a transaction from the history by index.
        unsafe fn transaction(self: &TransactionHistory, index: i32) -> *mut TransactionInfo;

        /// Get the amount of the transaction.
        fn amount(self: &TransactionInfo) -> u64;

        /// Get the fee of the transaction.
        fn fee(self: &TransactionInfo) -> u64;

        /// Get the confirmations of the transaction.
        fn confirmations(self: &TransactionInfo) -> u64;

        /// Get the hash of the transaction.
        fn transactionInfoHash(tx_info: &TransactionInfo) -> UniquePtr<CxxString>;
    }
}

impl From<monero::Network> for ffi::NetworkType {
    fn from(network: monero::Network) -> Self {
        match network {
            monero::Network::Mainnet => ffi::NetworkType::Mainnet,
            monero::Network::Testnet => ffi::NetworkType::Testnet,
            monero::Network::Stagenet => ffi::NetworkType::Stagenet,
        }
    }
}

/// We want do use the `monero-rs` type so we convert as early as possible.
impl From<ffi::NetworkType> for monero::Network {
    fn from(network: ffi::NetworkType) -> Self {
        match network {
            ffi::NetworkType::Mainnet => monero::Network::Mainnet,
            ffi::NetworkType::Testnet => monero::Network::Testnet,
            ffi::NetworkType::Stagenet => monero::Network::Stagenet,
            // We have to include this path due to the way C++ translates the enum.
            // The enum only has these 3 values.
            _ => unreachable!(
                "There should be no other network type besides Mainnet, Testnet, and Stagenet"
            ),
        }
    }
}

/// This is a bridge that enables us to capture c++ log messages and forward them
/// to tracing.
///
/// We do this by installing a custom callback to the easylogging++ logging system
/// that forwards all log messages to our rust callback function.
#[cxx::bridge(namespace = "monero_rust_log")]
pub mod log {
    extern "Rust" {
        fn forward_cpp_log(
            span_name: &CxxString,
            level: u8,
            file: &CxxString,
            line: u32,
            func: &CxxString,
            msg: &CxxString,
        );
    }

    unsafe extern "C++" {
        include!("easylogging++.h");
        include!("bridge.h");

        fn install_log_callback(span_name: &CxxString) -> Result<()>;
        fn uninstall_log_callback() -> Result<()>;
    }
}

/// Wallet listener bridge using cxx's virtual table approach
#[cxx::bridge(namespace = "wallet_listener")]
pub mod wallet_listener {
    extern "Rust" {
        // Opaque Rust type owned by C++
        type WalletListenerBox;

        // Callback methods invoked from C++
        fn money_spent(listener: &mut WalletListenerBox, txid: &CxxString, amount: u64);
        fn money_received(listener: &mut WalletListenerBox, txid: &CxxString, amount: u64);
        fn unconfirmed_money_received(
            listener: &mut WalletListenerBox,
            txid: &CxxString,
            amount: u64,
        );
        fn new_block(listener: &mut WalletListenerBox, height: u64);
        fn updated(listener: &mut WalletListenerBox);
        fn refreshed(listener: &mut WalletListenerBox);
        fn on_reorg(
            listener: &mut WalletListenerBox,
            height: u64,
            blocks_detached: u64,
            transfers_detached: usize,
        );
        fn pool_tx_removed(listener: &mut WalletListenerBox, txid: &CxxString);
    }

    unsafe extern "C++" {
        include!("wallet/api/wallet2_api.h");
        include!("bridge.h");

        // The C++ WalletListener type lives in the Monero namespace.
        #[namespace = "Monero"]
        #[rust_name = "MoneroWalletListener"]
        type WalletListener;

        // Functions implemented in bridge.h that create / destroy the adapter.
        #[namespace = "wallet_listener"]
        unsafe fn create_rust_listener_adapter(
            listener: Box<WalletListenerBox>,
        ) -> *mut MoneroWalletListener;
        #[namespace = "wallet_listener"]
        unsafe fn destroy_rust_listener_adapter(ptr: *mut MoneroWalletListener);
    }
}

/// Trait for wallet event listeners - allows custom callback implementations
pub trait WalletEventListener: Send + Sync {
    fn on_money_spent(&self, txid: &str, amount: u64);
    fn on_money_received(&self, txid: &str, amount: u64);
    fn on_unconfirmed_money_received(&self, txid: &str, amount: u64);
    fn on_new_block(&self, height: u64);
    fn on_updated(&self);
    fn on_refreshed(&self);
    fn on_reorg(&self, height: u64, blocks_detached: u64, transfers_detached: usize);
    fn on_pool_tx_removed(&self, txid: &str);
}

/// Generic wrapper that can hold any WalletEventListener implementation
pub struct WalletListenerBox {
    inner: Box<dyn WalletEventListener>,
}

impl WalletListenerBox {
    /// Create a new wrapper around any WalletEventListener implementation
    pub fn new(listener: Box<dyn WalletEventListener>) -> Self {
        WalletListenerBox { inner: listener }
    }
}

impl WalletEventListener for WalletListenerBox {
    fn on_money_spent(&self, txid: &str, amount: u64) {
        self.inner.on_money_spent(txid, amount);
    }

    fn on_money_received(&self, txid: &str, amount: u64) {
        self.inner.on_money_received(txid, amount);
    }

    fn on_unconfirmed_money_received(&self, txid: &str, amount: u64) {
        self.inner.on_unconfirmed_money_received(txid, amount);
    }

    fn on_new_block(&self, height: u64) {
        self.inner.on_new_block(height);
    }

    fn on_updated(&self) {
        self.inner.on_updated();
    }

    fn on_refreshed(&self) {
        self.inner.on_refreshed();
    }

    fn on_reorg(&self, height: u64, blocks_detached: u64, transfers_detached: usize) {
        self.inner
            .on_reorg(height, blocks_detached, transfers_detached);
    }

    fn on_pool_tx_removed(&self, txid: &str) {
        self.inner.on_pool_tx_removed(txid);
    }
}

/// Listener implementation that logs all wallet events using tracing with filename context.
pub struct TraceListener {
    /// The wallet filename for logging context
    pub filename: String,
}

impl TraceListener {
    /// Creates a new TraceListener with a filename for logging context.
    pub fn new(filename: String) -> Self {
        tracing::debug!("Creating new TraceListener for wallet: {}", filename);
        TraceListener { filename }
    }

    /// Creates a new TraceListener with "unknown" as the filename.
    pub fn new_default() -> Self {
        Self::new("unknown".to_string())
    }
}

impl Default for TraceListener {
    fn default() -> Self {
        Self::new_default()
    }
}

impl WalletEventListener for TraceListener {
    fn on_money_spent(&self, txid: &str, amount: u64) {
        tracing::info!(
            "[{}] Money spent: {} XMR in transaction {}",
            self.filename,
            amount as f64 / 1e12,
            txid
        );
    }

    fn on_money_received(&self, txid: &str, amount: u64) {
        tracing::info!(
            "[{}] Money received: {} XMR in transaction {}",
            self.filename,
            amount as f64 / 1e12,
            txid
        );
    }

    fn on_unconfirmed_money_received(&self, txid: &str, amount: u64) {
        tracing::info!(
            "[{}] Unconfirmed money received: {} XMR in transaction {}",
            self.filename,
            amount as f64 / 1e12,
            txid
        );
    }

    fn on_new_block(&self, height: u64) {
        tracing::info!("[{}] New block at height: {}", self.filename, height);
    }

    fn on_updated(&self) {
        tracing::debug!("[{}] Wallet updated", self.filename);
    }

    fn on_refreshed(&self) {
        tracing::info!("[{}] Wallet refreshed", self.filename);
    }

    fn on_reorg(&self, height: u64, blocks_detached: u64, transfers_detached: usize) {
        tracing::warn!(
            "[{}] Blockchain reorganization at height {}: {} blocks detached, {} transfers detached", 
            self.filename, height, blocks_detached, transfers_detached
        );
    }

    fn on_pool_tx_removed(&self, txid: &str) {
        tracing::info!(
            "[{}] Transaction removed from pool: {}",
            self.filename,
            txid
        );
    }
}

// Free function implementations for CXX bridge - these work with any WalletEventListener
pub fn money_spent(listener: &mut WalletListenerBox, txid: &CxxString, amount: u64) {
    listener.on_money_spent(txid.to_str().unwrap_or("<invalid>"), amount);
}

pub fn money_received(listener: &mut WalletListenerBox, txid: &CxxString, amount: u64) {
    listener.on_money_received(txid.to_str().unwrap_or("<invalid>"), amount);
}

pub fn unconfirmed_money_received(listener: &mut WalletListenerBox, txid: &CxxString, amount: u64) {
    listener.on_unconfirmed_money_received(txid.to_str().unwrap_or("<invalid>"), amount);
}

pub fn new_block(listener: &mut WalletListenerBox, height: u64) {
    listener.on_new_block(height);
}

pub fn updated(listener: &mut WalletListenerBox) {
    listener.on_updated();
}

pub fn refreshed(listener: &mut WalletListenerBox) {
    listener.on_refreshed();
}

pub fn on_reorg(
    listener: &mut WalletListenerBox,
    height: u64,
    blocks_detached: u64,
    transfers_detached: usize,
) {
    listener.on_reorg(height, blocks_detached, transfers_detached);
}

pub fn pool_tx_removed(listener: &mut WalletListenerBox, txid: &CxxString) {
    listener.on_pool_tx_removed(txid.to_str().unwrap_or("<invalid>"));
}

pub fn make_custom_listener(listener: Box<dyn WalletEventListener>) -> Box<WalletListenerBox> {
    Box::new(WalletListenerBox::new(listener))
}

/// This is the actual rust function that forwards the c++ log messages to tracing.
/// It is called every time C++ issues a log message.
///
/// It just calls e.g. `tracing` with the appropriate log level and message.
fn forward_cpp_log(
    span_name: &CxxString,
    level: u8,
    file: &CxxString,
    _line: u32,
    func: &CxxString,
    msg: &CxxString,
) {
    if std::thread::panicking() {
        return;
    }

    let msg = msg.to_string();
    let span_name = span_name.to_string();
    let file = file.to_string();
    let func = func.to_string();

    // Sometimes C++ still issues log messages after the rust side is i.e. panicking (especially in tests).
    // We have to ignore those because tracing is no longer functional.
    // TODO: Is this a performance issue?

    let default_hook = std::panic::take_hook();
    std::panic::set_hook(Box::new(|_| {}));
    let result = std::panic::catch_unwind(|| tracing::span!(Level::TRACE, "probe"));
    // Restore the original hook irrespective of whether the probe panicked.
    std::panic::set_hook(default_hook);

    if result.is_err() {
        eprintln!("Tracing is no longer functional, skipping log: {msg}");
        return;
    }

    // Ensure that any panic happening during logging is caught so it does **not**
    // unwind across the FFI boundary (which would otherwise lead to an abort).
    // This typically happens when `tracing` accesses thread-local storage after
    // it has already been torn down at thread shutdown.
    let _ = std::panic::catch_unwind(std::panic::AssertUnwindSafe(|| {
        // We can't log while already panicking – ignore logs in that case.
        if std::thread::panicking() {
            return;
        }

        let _file_str = file.to_string();
        let msg_str = msg.to_string();
        let func_str = func.to_string();

        // We don't want to log the performance timer.
        if func_str.starts_with("tools::LoggingPerformanceTimer")
            || msg_str.starts_with("Processed block: <")
            || msg_str.starts_with("Found new pool tx: <")
        {
            return;
        }

        match level {
            0 => {
                tracing::trace!(target: "monero_cpp", wallet=%span_name, function=func_str, "{}", msg_str)
            }
            1 => {
                tracing::debug!(target: "monero_cpp", wallet=%span_name, function=func_str, "{}", msg_str)
            }
            2 => {
                tracing::info!(target: "monero_cpp", wallet=%span_name, function=func_str, "{}", msg_str)
            }
            3 => {
                tracing::warn!(target: "monero_cpp", wallet=%span_name, function=func_str, "{}", msg_str)
            }
            4 => {
                tracing::error!(target: "monero_cpp", wallet=%span_name, function=func_str, "{}", msg_str)
            }
            _ => {
                tracing::info!(target: "monero_cpp", wallet=%span_name, function=func_str, "{}", msg_str)
            }
        };
    }));
}<|MERGE_RESOLUTION|>--- conflicted
+++ resolved
@@ -103,23 +103,6 @@
 
         type WalletListener;
 
-<<<<<<< HEAD
-        unsafe fn create_listener(
-            on_spent: usize,
-            on_received: usize,
-            on_unconfirmed_received: usize,
-            on_new_block: usize,
-            on_updated: usize,
-            on_refreshed: usize,
-            on_reorg: usize,
-            on_pool_tx_removed: usize,
-            on_get_password: usize,
-        ) -> *mut WalletListener;
-
-        unsafe fn destroy_listener(ptr: *mut FunctionBasedListener);
-
-=======
->>>>>>> f479bc4d
         ///virtual Wallet * openWallet(const std::string &path, const std::string &password, NetworkType nettype, uint64_t kdf_rounds = 1, WalletListener * listener = nullptr) = 0;
         unsafe fn openWallet(
             self: Pin<&mut WalletManager>,
