use cmake::Config;

fn main() {
    // Only rerun this when the bridge.rs or static_bridge.h file changes.
    println!("cargo:rerun-if-changed=src/bridge.rs");
    println!("cargo:rerun-if-changed=src/bridge.h");

    // Build with the monero library all dependencies required
    let mut config = Config::new("monero");
    let output_directory = config
        .build_target("wallet_api")
        .define("CMAKE_RELEASE_TYPE", "Release")
        .define("STATIC", "ON")
        .build_arg("-j")
        .build();

    let monero_build_dir = output_directory.join("build");

    println!(
        "cargo:debug=Build directory: {}",
        output_directory.display()
    );

    // Add output directories to the link search path
    println!(
        "cargo:rustc-link-search=native={}",
        monero_build_dir.join("lib").display()
    );

    // Add additional link search paths for libraries in different directories
    println!(
        "cargo:rustc-link-search=native={}",
        monero_build_dir.join("contrib/epee/src").display()
    );
    println!(
        "cargo:rustc-link-search=native={}",
        monero_build_dir.join("external/easylogging++").display()
    );
    println!(
        "cargo:rustc-link-search=native={}",
        monero_build_dir
            .join("external/db_drivers/liblmdb")
            .display()
    );
    println!(
        "cargo:rustc-link-search=native={}",
        monero_build_dir.join("external/randomx").display()
    );
    println!(
        "cargo:rustc-link-search=native={}",
        monero_build_dir.join("src").display()
    );
    println!(
        "cargo:rustc-link-search=native={}",
        monero_build_dir.join("src/crypto").display()
    );
    println!(
        "cargo:rustc-link-search=native={}",
        monero_build_dir.join("src/net").display()
    );
    println!(
        "cargo:rustc-link-search=native={}",
        monero_build_dir.join("src/ringct").display()
    );
    println!(
        "cargo:rustc-link-search=native={}",
        monero_build_dir.join("src/checkpoints").display()
    );
    println!(
        "cargo:rustc-link-search=native={}",
        monero_build_dir.join("src/multisig").display()
    );
    println!(
        "cargo:rustc-link-search=native={}",
        monero_build_dir.join("src/cryptonote_basic").display()
    );
    println!(
        "cargo:rustc-link-search=native={}",
        monero_build_dir.join("src/common").display()
    );
    println!(
        "cargo:rustc-link-search=native={}",
        monero_build_dir.join("src/cryptonote_core").display()
    );
    println!(
        "cargo:rustc-link-search=native={}",
        monero_build_dir.join("src/hardforks").display()
    );
    println!(
        "cargo:rustc-link-search=native={}",
        monero_build_dir.join("src/blockchain_db").display()
    );
    println!(
        "cargo:rustc-link-search=native={}",
        monero_build_dir.join("src/device").display()
    );
    println!(
        "cargo:rustc-link-search=native={}",
        monero_build_dir.join("src/device_trezor").display()
    );
    println!(
        "cargo:rustc-link-search=native={}",
        monero_build_dir.join("src/mnemonics").display()
    );
    println!(
        "cargo:rustc-link-search=native={}",
        monero_build_dir.join("src/rpc").display()
    );

    #[cfg(target_os = "macos")]
    {
        // add homebrew search paths/
        println!("cargo:rustc-link-search=native=/opt/homebrew/lib");
    }

    // Link libwallet and libwallet_api statically
    println!("cargo:rustc-link-lib=static=wallet");
    println!("cargo:rustc-link-lib=static=wallet_api");

    // Link additional required libraries
    println!("cargo:rustc-link-lib=static=epee");
    println!("cargo:rustc-link-lib=static=easylogging");
    println!("cargo:rustc-link-lib=static=lmdb");
    println!("cargo:rustc-link-lib=static=randomx");
    println!("cargo:rustc-link-lib=static=cncrypto");
    println!("cargo:rustc-link-lib=static=net");
    println!("cargo:rustc-link-lib=static=ringct");
    println!("cargo:rustc-link-lib=static=ringct_basic");
    println!("cargo:rustc-link-lib=static=checkpoints");
    println!("cargo:rustc-link-lib=static=multisig");
    println!("cargo:rustc-link-lib=static=version");
    println!("cargo:rustc-link-lib=static=cryptonote_basic");
    println!("cargo:rustc-link-lib=static=cryptonote_format_utils_basic");
    println!("cargo:rustc-link-lib=static=common");
    println!("cargo:rustc-link-lib=static=cryptonote_core");
    println!("cargo:rustc-link-lib=static=hardforks");
    println!("cargo:rustc-link-lib=static=blockchain_db");
    println!("cargo:rustc-link-lib=static=device");
    println!("cargo:rustc-link-lib=static=device_trezor");
    println!("cargo:rustc-link-lib=static=mnemonics");
    println!("cargo:rustc-link-lib=static=rpc_base");

    // Link required system libraries dynamically
    println!("cargo:rustc-link-lib=dylib=hidapi");
    println!("cargo:rustc-link-lib=dylib=usb-1.0");
    println!("cargo:rustc-link-lib=dylib=unbound");
    println!("cargo:rustc-link-lib=dylib=boost_serialization");
    println!("cargo:rustc-link-lib=dylib=protobuf");
    println!("cargo:rustc-link-lib=dylib=sodium");
    println!("cargo:rustc-link-lib=dylib=boost_filesystem");
    println!("cargo:rustc-link-lib=dylib=boost_thread");
    println!("cargo:rustc-link-lib=dylib=boost_chrono");
    println!("cargo:rustc-link-lib=dylib=absl_base");
    println!("cargo:rustc-link-lib=dylib=absl_log_sink");
    println!("cargo:rustc-link-lib=dylib=absl_strings");
    println!("cargo:rustc-link-lib=dylib=absl_log_entry");
    println!("cargo:rustc-link-lib=dylib=absl_log_severity");
    println!("cargo:rustc-link-lib=dylib=absl_log_internal_message");
    println!("cargo:rustc-link-lib=dylib=absl_raw_logging_internal");
    println!("cargo:rustc-link-lib=dylib=absl_log_internal_check_op");
    println!("cargo:rustc-link-lib=dylib=absl_log_internal_nullguard");
    println!("cargo:rustc-link-lib=dylib=ssl");
    println!("cargo:rustc-link-lib=dylib=crypto");

    #[cfg(target_os = "macos")]
    {
<<<<<<< HEAD
        // Set the minimum macOS version to match what the runtime environment supports
=======
        // Locate the Clang built-ins directory that contains libclang_rt.osx.*
        let clang = std::process::Command::new("xcrun")
            .args(["--find", "clang"])
            .output()
            .expect("failed to run xcrun --find clang");
        let clang_bin = std::path::PathBuf::from(String::from_utf8(clang.stdout).unwrap().trim());

        // <toolchain>/usr/bin/clang -> strip /bin/clang -> <toolchain>/usr
        let mut clang_dir = clang_bin;
        clang_dir.pop(); // bin
        clang_dir.pop(); // usr

        // lib/clang/<version>/lib/darwin
        let builtins_dir = clang_dir.join("lib").join("clang");
        // Highest version sub-directory
        let version_dir = std::fs::read_dir(&builtins_dir)
            .expect("read clang directory")
            .filter_map(|e| e.ok())
            .filter(|e| e.file_type().ok().map(|t| t.is_dir()).unwrap_or(false))
            .max_by_key(|e| e.file_name()) // pick latest version
            .expect("no clang version dirs found")
            .path();
        let darwin_dir = version_dir.join("lib").join("darwin");

        println!("cargo:rustc-link-search=native={}", darwin_dir.display());

        // Static archive is always present, dylib only on some versions.
        println!("cargo:rustc-link-lib=static=clang_rt.osx");

        // Minimum OS version you already add:
>>>>>>> abaca522
        println!("cargo:rustc-link-arg=-mmacosx-version-min=11.0");
    }

    // Build the CXX bridge
    let mut build = cxx_build::bridge("src/bridge.rs");
    build
<<<<<<< HEAD
        .flag_if_supported("-mmacosx-version-min=11.0")
=======
        .flag("-mmacosx-version-min=11.0")
>>>>>>> abaca522
        .flag_if_supported("-std=c++17")
        .include("src") // Include the bridge.h file
        .include("monero/src") // Includes the monero headers
        .include("monero/external/easylogging++") // Includes the easylogging++ headers
        .include("monero/contrib/epee/include") // Includes the epee headers for net/http_client.h
        .include("/opt/homebrew/include") // Homebrew include path for Boost
        .compile("monero-sys");
}<|MERGE_RESOLUTION|>--- conflicted
+++ resolved
@@ -164,9 +164,6 @@
 
     #[cfg(target_os = "macos")]
     {
-<<<<<<< HEAD
-        // Set the minimum macOS version to match what the runtime environment supports
-=======
         // Locate the Clang built-ins directory that contains libclang_rt.osx.*
         let clang = std::process::Command::new("xcrun")
             .args(["--find", "clang"])
@@ -197,18 +194,13 @@
         println!("cargo:rustc-link-lib=static=clang_rt.osx");
 
         // Minimum OS version you already add:
->>>>>>> abaca522
         println!("cargo:rustc-link-arg=-mmacosx-version-min=11.0");
     }
 
     // Build the CXX bridge
     let mut build = cxx_build::bridge("src/bridge.rs");
     build
-<<<<<<< HEAD
-        .flag_if_supported("-mmacosx-version-min=11.0")
-=======
         .flag("-mmacosx-version-min=11.0")
->>>>>>> abaca522
         .flag_if_supported("-std=c++17")
         .include("src") // Include the bridge.h file
         .include("monero/src") // Includes the monero headers
