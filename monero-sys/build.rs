--- conflicted
+++ resolved
@@ -38,17 +38,11 @@
         .define("GTEST_HAS_ABSL", "OFF")
         // Use lightweight crypto library
         .define("MONERO_WALLET_CRYPTO_LIBRARY", "cn")
-<<<<<<< HEAD
         .build_arg("-Wno-dev") // Disable warnings we can't fix anyway
-        .build_arg(match is_github_actions {
-            true => "-j1",
-            false => "-j",
-=======
         .build_arg(match (is_github_actions, is_docker_build) {
             (true, _) => "-j1",
             (_, true) => "-j1",
             (_, _) => "-j",
->>>>>>> a235a537
         })
         .build();
 
