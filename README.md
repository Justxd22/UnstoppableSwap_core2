# `xmr-btc-swap`

This is the monorepo containing the source code for all of our core projects:
 - [`swap`](swap/README.md) contains the source code for the main swapping binaries, `asb` and `swap`
 - [`gui`](src-gui/README.md) contains the new tauri based user interface
 - [`tauri`](src-tauri/) contains the tauri bindings between binaries and user interface
 - and other crates we use in our binaries

If you're just here for the software, head over to the [releases](https://github.com/UnstoppableSwap/xmr-btc-swap/releases/latest) tab and grab the binary for your operating system! If you're just looking for documentation, check out our [docs page](https://docs.unstoppableswap.net/) or our [github docs](docs/README.md). 

<<<<<<< HEAD
Currently, swaps are only offered in one direction with the `swap` CLI on the buying side (send BTC, receive XMR).
We are working on implementing a protocol where XMR moves first, but are currently blocked by advances on Monero itself.
You can read [this blogpost](https://comit.network/blog/2021/07/02/transaction-presigning) for more information.

## Quick Start

1. Download the [latest `swap` binary release](https://github.com/comit-network/xmr-btc-swap/releases/latest) for your operating system.
2. Find a seller to swap with:

```shell
./swap --testnet list-sellers
```

3. Swap with a seller:

```shell
./swap --testnet buy-xmr --receive-address <YOUR MONERO ADDRESS> --change-address <YOUR BITCOIN CHANGE ADDRESS> --seller <SELLER MULTIADDRESS>
```

For more detailed documentation on the CLI, see [this README](./docs/cli/README.md).

## Becoming a Market Maker

Swapping of course needs two parties - and the CLI is only one of them: The taker that occasionally starts a swap with a market maker.

If you are interested in becoming a market maker you will want to run the second binary provided in this repository: `asb` - the Automated Swap Backend.
Detailed documentation for the `asb` can be found [in this README](./docs/asb/README.md).

## Safety

This software is using cryptography that has not been formally audited.
While we do our best to make it safe, it is up to the user to evaluate whether or not it is safe to use for their purposes.
Please also see section 15 and 16 of the [license](./LICENSE).

Keep in mind that swaps are complex protocols, it is recommended to _not_ do anything fancy when moving coins in and out.
It is not recommended to bump fees when swapping because it can have unpredictable side effects.

## Contributing

We encourage community contributions whether it be a bug fix or an improvement to the documentation.
Please have a look at the [contribution guidelines](./CONTRIBUTING.md).

## Rust Version Support

Please note that only the latest stable Rust toolchain is supported.
All stable toolchains since 1.80 _should_ work.

## Contact

Feel free to reach out to us in the [COMIT-Monero Matrix channel](https://matrix.to/#/#comit-monero:matrix.org).
=======
If you are looking for help or encountered an issue, feel free to open an issue.
>>>>>>> 5962effa
<|MERGE_RESOLUTION|>--- conflicted
+++ resolved
@@ -6,59 +6,4 @@
  - [`tauri`](src-tauri/) contains the tauri bindings between binaries and user interface
  - and other crates we use in our binaries
 
-If you're just here for the software, head over to the [releases](https://github.com/UnstoppableSwap/xmr-btc-swap/releases/latest) tab and grab the binary for your operating system! If you're just looking for documentation, check out our [docs page](https://docs.unstoppableswap.net/) or our [github docs](docs/README.md). 
-
-<<<<<<< HEAD
-Currently, swaps are only offered in one direction with the `swap` CLI on the buying side (send BTC, receive XMR).
-We are working on implementing a protocol where XMR moves first, but are currently blocked by advances on Monero itself.
-You can read [this blogpost](https://comit.network/blog/2021/07/02/transaction-presigning) for more information.
-
-## Quick Start
-
-1. Download the [latest `swap` binary release](https://github.com/comit-network/xmr-btc-swap/releases/latest) for your operating system.
-2. Find a seller to swap with:
-
-```shell
-./swap --testnet list-sellers
-```
-
-3. Swap with a seller:
-
-```shell
-./swap --testnet buy-xmr --receive-address <YOUR MONERO ADDRESS> --change-address <YOUR BITCOIN CHANGE ADDRESS> --seller <SELLER MULTIADDRESS>
-```
-
-For more detailed documentation on the CLI, see [this README](./docs/cli/README.md).
-
-## Becoming a Market Maker
-
-Swapping of course needs two parties - and the CLI is only one of them: The taker that occasionally starts a swap with a market maker.
-
-If you are interested in becoming a market maker you will want to run the second binary provided in this repository: `asb` - the Automated Swap Backend.
-Detailed documentation for the `asb` can be found [in this README](./docs/asb/README.md).
-
-## Safety
-
-This software is using cryptography that has not been formally audited.
-While we do our best to make it safe, it is up to the user to evaluate whether or not it is safe to use for their purposes.
-Please also see section 15 and 16 of the [license](./LICENSE).
-
-Keep in mind that swaps are complex protocols, it is recommended to _not_ do anything fancy when moving coins in and out.
-It is not recommended to bump fees when swapping because it can have unpredictable side effects.
-
-## Contributing
-
-We encourage community contributions whether it be a bug fix or an improvement to the documentation.
-Please have a look at the [contribution guidelines](./CONTRIBUTING.md).
-
-## Rust Version Support
-
-Please note that only the latest stable Rust toolchain is supported.
-All stable toolchains since 1.80 _should_ work.
-
-## Contact
-
-Feel free to reach out to us in the [COMIT-Monero Matrix channel](https://matrix.to/#/#comit-monero:matrix.org).
-=======
-If you are looking for help or encountered an issue, feel free to open an issue.
->>>>>>> 5962effa
+If you're just here for the software, head over to the [releases](https://github.com/UnstoppableSwap/xmr-btc-swap/releases/latest) tab and grab the binary for your operating system! If you're just looking for documentation, check out our [docs page](https://docs.unstoppableswap.net/) or our [github docs](docs/README.md). 