import React from "react";
import { Badge } from "@mui/material";
import { useResumeableSwapsCountExcludingPunished } from "store/hooks";

export default function UnfinishedSwapsBadge({
  children,
}: {
<<<<<<< HEAD
  children: React.ReactElement;
=======
  children: React.ReactNode;
>>>>>>> b8982b5a
}) {
  const resumableSwapsCount = useResumeableSwapsCountExcludingPunished();

  if (resumableSwapsCount > 0) {
    return (
      <Badge badgeContent={resumableSwapsCount} color="primary">
        {children}
      </Badge>
    );
  }
  return children;
}<|MERGE_RESOLUTION|>--- conflicted
+++ resolved
@@ -5,11 +5,7 @@
 export default function UnfinishedSwapsBadge({
   children,
 }: {
-<<<<<<< HEAD
-  children: React.ReactElement;
-=======
   children: React.ReactNode;
->>>>>>> b8982b5a
 }) {
   const resumableSwapsCount = useResumeableSwapsCountExcludingPunished();
 
