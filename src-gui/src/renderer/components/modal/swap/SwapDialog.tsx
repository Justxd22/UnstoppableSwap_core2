--- conflicted
+++ resolved
@@ -55,12 +55,8 @@
           display: "flex",
           flexDirection: "column",
           justifyContent: "space-between",
-<<<<<<< HEAD
-          gap: "1rem"
-=======
           flex: 1,
           gap: "1rem",
->>>>>>> e2d7638c
         }}
       >
         {debug ? (
