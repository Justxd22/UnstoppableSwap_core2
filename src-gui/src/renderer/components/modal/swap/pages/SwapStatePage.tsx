--- conflicted
+++ resolved
@@ -18,29 +18,11 @@
 import InitPage from "./init/InitPage";
 import WaitingForBitcoinDepositPage from "./init/WaitingForBitcoinDepositPage";
 
-<<<<<<< HEAD
-export default function SwapStatePage({
-  state,
-}: {
-  state: SwapState | null
-}) {
-=======
 export default function SwapStatePage({ state }: { state: SwapState | null }) {
-  // TODO: Reimplement this using tauri events
-  /*
-  const isSyncingMoneroWallet = useAppSelector(
-    (state) => state.rpc.state.moneroWallet.isSyncing,
-  );
-
-  if (isSyncingMoneroWallet) {
-    return <SyncingMoneroWalletPage />;
-  }
-  */
->>>>>>> e6dc7ddc
-
   if (state === null) {
     return <InitPage />;
   }
+  
   switch (state.curr.type) {
     case "Initiated":
       return <InitiatedPage />;
