import { Box, DialogContentText } from "@mui/material";
import { TauriSwapProgressEventContent } from "models/tauriModelExt";
import { formatConfirmations } from "utils/formatUtils";
import MoneroTransactionInfoBox from "../../MoneroTransactionInfoBox";

export default function XmrLockTxInMempoolPage({
  xmr_lock_tx_confirmations,
  xmr_lock_txid,
  xmr_lock_tx_target_confirmations
}: TauriSwapProgressEventContent<"XmrLockTxInMempool">) {
<<<<<<< HEAD
  const additionalContent = `Confirmations: ${xmr_lock_tx_confirmations}/${xmr_lock_tx_target_confirmations}`;
=======
  const additionalContent = `Confirmations: ${formatConfirmations(xmr_lock_tx_confirmations, 10)}`;
>>>>>>> e2d7638c

  return (
    <Box>
      <DialogContentText>
        They have published their Monero lock transaction. The swap will proceed
        once the transaction has been confirmed.
      </DialogContentText>

      <MoneroTransactionInfoBox
        title="Monero Lock Transaction"
        txId={xmr_lock_txid}
        additionalContent={additionalContent}
        loading
      />
    </Box>
  );
}<|MERGE_RESOLUTION|>--- conflicted
+++ resolved
@@ -8,11 +8,8 @@
   xmr_lock_txid,
   xmr_lock_tx_target_confirmations
 }: TauriSwapProgressEventContent<"XmrLockTxInMempool">) {
-<<<<<<< HEAD
-  const additionalContent = `Confirmations: ${xmr_lock_tx_confirmations}/${xmr_lock_tx_target_confirmations}`;
-=======
-  const additionalContent = `Confirmations: ${formatConfirmations(xmr_lock_tx_confirmations, 10)}`;
->>>>>>> e2d7638c
+  // Keep early reveal logic (2 confirmations) but use the formatConfirmations helper  
+  const additionalContent = `Confirmations: ${formatConfirmations(xmr_lock_tx_confirmations, 2)}`;
 
   return (
     <Box>
