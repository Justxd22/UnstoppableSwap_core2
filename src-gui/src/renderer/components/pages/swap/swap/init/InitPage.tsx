--- conflicted
+++ resolved
@@ -28,11 +28,7 @@
   }
 
   return (
-<<<<<<< HEAD
     <>
-=======
-    <SwapBasePage showCancelButton={false}>
->>>>>>> ce28e25a
       <Box
         sx={{
           display: "flex",
@@ -98,10 +94,6 @@
           Continue
         </PromiseInvokeButton>
       </Box>
-<<<<<<< HEAD
       </>
-=======
-    </SwapBasePage>
->>>>>>> ce28e25a
   );
 }