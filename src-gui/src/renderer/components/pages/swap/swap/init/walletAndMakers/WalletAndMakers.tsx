import { Button, Typography, Box, Paper, Divider } from "@mui/material";
import BitcoinQrCode from "renderer/components/pages/swap/swap/components/BitcoinQrCode";
import ActionableMonospaceTextBox from "renderer/components/other/ActionableMonospaceTextBox";
import MakerOfferItem from "./MakerOfferItem";
import { useAppDispatch } from "store/hooks";
import { usePendingSelectMakerApproval } from "store/hooks";
import PromiseInvokeButton from "renderer/components/PromiseInvokeButton";
import { resolveApproval } from "renderer/rpc";
import MakerDiscoveryStatus from "./MakerDiscoveryStatus";
import { swapReset } from "store/features/swapSlice";
import { TauriSwapProgressEventContent } from "models/tauriModelExt";
import { useState } from "react";
import { SatsAmount } from "renderer/components/other/Units";

export default function WalletAndMakers({
  deposit_address,
  min_bitcoin_lock_tx_fee,
  max_giveable,
}: TauriSwapProgressEventContent<"WaitingForBtcDeposit">) {
  const dispatch = useAppDispatch();
  const pendingSelectMakerApprovals = usePendingSelectMakerApproval();
  const [selectedMakerRequestId, setSelectedMakerRequestId] = useState<
    string | null
  >(null);

  return (
    <>
      <Box
        sx={{
          display: "flex",
          flexDirection: "column",
          gap: 3,
        }}
      >
        <Paper
          elevation={8}
          sx={{ 
            padding: 2, 
            display: "flex", 
            flexDirection: { xs: "column", md: "row" }, 
            gap: 2 
          }}
        >
          <Box sx={{ flexGrow: 1, flexShrink: 0, minWidth: "12em" }}>
            <Typography variant="body1">Bitcoin Balance</Typography>
            <Typography variant="h5">
              <SatsAmount amount={max_giveable} />
            </Typography>
          </Box>

          <Divider 
            orientation="vertical" 
            flexItem 
            sx={{ 
              marginX: { xs: 0, md: 1 }, 
              marginY: { xs: 1, md: 0 },
              display: { xs: "none", md: "block" }
            }} 
          />
          <Divider 
            orientation="horizontal" 
            flexItem 
            sx={{ 
              marginX: { xs: 0, md: 1 }, 
              marginY: { xs: 1, md: 0 },
              display: { xs: "block", md: "none" }
            }} 
          />

          <Box
            sx={{
              flexShrink: 1,
              display: "flex",
              flexDirection: { xs: "row", md: "column", lg: "row" },
              gap: 2,
            }}
          >
            <Box
              sx={{
                display: "flex",
                flexDirection: "column",
                gap: 1,
              }}
            >
              <Typography variant="body1">Deposit</Typography>
              <Typography variant="body2" color="text.secondary">
                Send Bitcoin to your internal wallet to swap your desired amount
                of Monero
              </Typography>
              <ActionableMonospaceTextBox content={deposit_address} />
            </Box>
            <Box
              sx={{
                display: "flex",
                justifyContent: "center",
                width: "100%",
                maxWidth: "8em",
              }}
            >
              <BitcoinQrCode address={deposit_address} />
            </Box>
          </Box>
        </Paper>

        {/* Available Makers Section */}
        <Box>
          <Box
            sx={{
              display: "flex",
              alignItems: "center",
              justifyContent: "space-between",
              mb: 2,
            }}
          >
<<<<<<< HEAD
            <Box>
              <Typography variant="h4">Available Makers</Typography>
              <Typography variant="body2" color="text.secondary">
                Bitcoin network fee:{" "}
                <SatsAmount amount={min_bitcoin_lock_tx_fee} />
              </Typography>
            </Box>
=======
              <Typography variant="h5">Select an offer</Typography>
            <Chip
              label={`${pendingSelectMakerApprovals.length} online`}
              color="success"
              size="small"
            />
>>>>>>> 3f760582
          </Box>

          {/* Maker Discovery Status */}
          <MakerDiscoveryStatus />

          {/* Real Maker Offers */}
          <Box>
            {pendingSelectMakerApprovals.length > 0 && (
              <Box sx={{ display: "flex", flexDirection: "column", gap: 1 }}>
                {pendingSelectMakerApprovals.map((makerApproval, index) => {
                  return (
                    <MakerOfferItem
                      key={index}
                      makerApproval={makerApproval}
                      selectedMakerRequestId={selectedMakerRequestId}
                      onSelect={setSelectedMakerRequestId}
                    />
                  );
                })}
              </Box>
            )}

            {pendingSelectMakerApprovals.length === 0 && (
              <Paper variant="outlined" sx={{ p: 3, textAlign: "center" }}>
                <Typography variant="body1" color="textSecondary">
                  Searching for available makers...
                </Typography>
                <Typography
                  variant="body2"
                  color="textSecondary"
                  sx={{ mt: 1 }}
                >
                  Please wait while we find the best offers for your swap.
                </Typography>
              </Paper>
            )}
          </Box>
        </Box>
      </Box>

      {/* Navigation Buttons */}
      <Box
        sx={{
          display: "flex",
          justifyContent: "space-between",
          mt: 4,
          pt: 2,
          borderTop: 1,
          borderColor: "divider",
        }}
      >
        <Button
          variant="outlined"
          onClick={() => dispatch(swapReset())}
          sx={{ minWidth: 120 }}
        >
          Cancel
        </Button>
      </Box>
    </>
  );
}<|MERGE_RESOLUTION|>--- conflicted
+++ resolved
@@ -112,22 +112,7 @@
               mb: 2,
             }}
           >
-<<<<<<< HEAD
-            <Box>
-              <Typography variant="h4">Available Makers</Typography>
-              <Typography variant="body2" color="text.secondary">
-                Bitcoin network fee:{" "}
-                <SatsAmount amount={min_bitcoin_lock_tx_fee} />
-              </Typography>
-            </Box>
-=======
               <Typography variant="h5">Select an offer</Typography>
-            <Chip
-              label={`${pendingSelectMakerApprovals.length} online`}
-              color="success"
-              size="small"
-            />
->>>>>>> 3f760582
           </Box>
 
           {/* Maker Discovery Status */}
