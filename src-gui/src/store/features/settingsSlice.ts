import { createSlice, PayloadAction } from "@reduxjs/toolkit";
import { Theme } from "renderer/components/theme";

export interface SettingsState {
  /// This is an ordered list of node urls for each network and blockchain
  nodes: Record<Network, Record<Blockchain, string[]>>;
  /// Which theme to use
  theme: Theme;
  /// Whether to fetch fiat prices from the internet
  fetchFiatPrices: boolean;
  fiatCurrency: FiatCurrency;
<<<<<<< HEAD
  userHasSeenIntroduction: boolean;
=======
  /// Whether to enable Tor for p2p connections
  enableTor: boolean
>>>>>>> 66313ad9
}

export enum FiatCurrency {
  Usd = "USD",
  Eur = "EUR",
  Gbp = "GBP",
  Chf = "CHF",
  Jpy = "JPY",
  // the following are copied from the coin gecko API and claude, not sure if they all work
  Aed = "AED",
  Ars = "ARS",
  Aud = "AUD",
  Bdt = "BDT",
  Bhd = "BHD",
  Bmd = "BMD",
  Brl = "BRL",
  Cad = "CAD",
  Clp = "CLP",
  Cny = "CNY",
  Czk = "CZK",
  Dkk = "DKK",
  Gel = "GEL",
  Hkd = "HKD",
  Huf = "HUF",
  Idr = "IDR",
  Ils = "ILS",
  Inr = "INR",
  Krw = "KRW",
  Kwd = "KWD",
  Lkr = "LKR",
  Mmk = "MMK",
  Mxn = "MXN",
  Myr = "MYR",
  Ngn = "NGN",
  Nok = "NOK",
  Nzd = "NZD",
  Php = "PHP",
  Pkr = "PKR",
  Pln = "PLN",
  Rub = "RUB",
  Sar = "SAR",
  Sek = "SEK",
  Sgd = "SGD",
  Thb = "THB",
  Try = "TRY",
  Twd = "TWD",
  Uah = "UAH",
  Ves = "VES",
  Vnd = "VND",
  Zar = "ZAR",
}

export enum Network {
  Testnet = "testnet",
  Mainnet = "mainnet"
}

export enum Blockchain {
  Bitcoin = "bitcoin",
  Monero = "monero"
}

const initialState: SettingsState = {
  nodes: {
    [Network.Testnet]: {
      [Blockchain.Bitcoin]: [
        "ssl://blockstream.info:993",
        "tcp://blockstream.info:143",
        "ssl://testnet.aranguren.org:51002",
        "tcp://testnet.aranguren.org:51001",
        "ssl://bitcoin.stagemole.eu:5010",
        "tcp://bitcoin.stagemole.eu:5000",
      ],
      [Blockchain.Monero]: []
    },
    [Network.Mainnet]: {
      [Blockchain.Bitcoin]: [
        "ssl://electrum.blockstream.info:50002",
        "tcp://electrum.blockstream.info:50001",
        "ssl://bitcoin.stackwallet.com:50002",
        "ssl://b.1209k.com:50002",
        "tcp://electrum.coinucopia.io:50001",
      ],
      [Blockchain.Monero]: []
    }
  },
  theme: Theme.Darker,
  fetchFiatPrices: false,
  fiatCurrency: FiatCurrency.Usd,
<<<<<<< HEAD
  userHasSeenIntroduction: false
=======
  enableTor: true
>>>>>>> 66313ad9
};

const alertsSlice = createSlice({
  name: "settings",
  initialState,
  reducers: {
    moveUpNode(slice, action: PayloadAction<{ network: Network, type: Blockchain, node: string }>) {
      const index = slice.nodes[action.payload.network][action.payload.type].indexOf(action.payload.node);
      if (index > 0) {
        const temp = slice.nodes[action.payload.network][action.payload.type][index];
        slice.nodes[action.payload.network][action.payload.type][index] = slice.nodes[action.payload.network][action.payload.type][index - 1];
        slice.nodes[action.payload.network][action.payload.type][index - 1] = temp;
      }
    },
    setTheme(slice, action: PayloadAction<Theme>) {
      slice.theme = action.payload;
    },
    setFetchFiatPrices(slice, action: PayloadAction<boolean>) {
      slice.fetchFiatPrices = action.payload;
    },
    setFiatCurrency(slice, action: PayloadAction<FiatCurrency>) {
      slice.fiatCurrency = action.payload;
    },
    addNode(slice, action: PayloadAction<{ network: Network, type: Blockchain, node: string }>) {
      // Make sure the node is not already in the list
      if (slice.nodes[action.payload.network][action.payload.type].includes(action.payload.node)) {
        return;
      }
      // Add the node to the list
      slice.nodes[action.payload.network][action.payload.type].push(action.payload.node);
    },
    removeNode(slice, action: PayloadAction<{ network: Network, type: Blockchain, node: string }>) {
      slice.nodes[action.payload.network][action.payload.type] = slice.nodes[action.payload.network][action.payload.type].filter(node => node !== action.payload.node);
    },
    setUserHasSeenIntroduction(slice, action: PayloadAction<boolean>) {
      slice.userHasSeenIntroduction = action.payload
    },
    resetSettings(_) {
      return initialState;
    },
    setTorEnabled(slice, action: PayloadAction<boolean>) {
      slice.enableTor = action.payload;
    }
  },
});

export const {
  moveUpNode,
  setTheme,
  addNode,
  removeNode,
  resetSettings,
  setFetchFiatPrices,
  setFiatCurrency,
<<<<<<< HEAD
  setUserHasSeenIntroduction,
=======
  setTorEnabled,
>>>>>>> 66313ad9
} = alertsSlice.actions;

export default alertsSlice.reducer;<|MERGE_RESOLUTION|>--- conflicted
+++ resolved
@@ -9,12 +9,9 @@
   /// Whether to fetch fiat prices from the internet
   fetchFiatPrices: boolean;
   fiatCurrency: FiatCurrency;
-<<<<<<< HEAD
-  userHasSeenIntroduction: boolean;
-=======
   /// Whether to enable Tor for p2p connections
   enableTor: boolean
->>>>>>> 66313ad9
+  userHasSeenIntroduction: boolean;
 }
 
 export enum FiatCurrency {
@@ -104,11 +101,8 @@
   theme: Theme.Darker,
   fetchFiatPrices: false,
   fiatCurrency: FiatCurrency.Usd,
-<<<<<<< HEAD
+  enableTor: true,
   userHasSeenIntroduction: false
-=======
-  enableTor: true
->>>>>>> 66313ad9
 };
 
 const alertsSlice = createSlice({
@@ -163,11 +157,8 @@
   resetSettings,
   setFetchFiatPrices,
   setFiatCurrency,
-<<<<<<< HEAD
+  setTorEnabled,
   setUserHasSeenIntroduction,
-=======
-  setTorEnabled,
->>>>>>> 66313ad9
 } = alertsSlice.actions;
 
 export default alertsSlice.reducer;