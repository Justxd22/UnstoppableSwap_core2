--- conflicted
+++ resolved
@@ -40,24 +40,6 @@
 
 export function bobStateNameToHumanReadable(stateName: BobStateName): string {
   switch (stateName) {
-<<<<<<< HEAD
-    case BobStateName.Started: return "Started";
-    case BobStateName.SwapSetupCompleted: return "Setup completed";
-    case BobStateName.BtcLocked: return "Bitcoin locked";
-    case BobStateName.XmrLockProofReceived: return "Monero locked";
-    case BobStateName.XmrLocked: return "Monero locked and fully confirmed";
-    case BobStateName.EncSigSent: return "Encrypted signature sent";
-    case BobStateName.BtcRedeemed: return "Bitcoin redeemed";
-    case BobStateName.CancelTimelockExpired: return "Cancel timelock expired";
-    case BobStateName.BtcCancelled: return "Bitcoin cancelled";
-    case BobStateName.BtcRefundPublished: return "Bitcoin refund published";
-    case BobStateName.BtcEarlyRefundPublished: return "Bitcoin early refund published";
-    case BobStateName.BtcRefunded: return "Bitcoin refunded";
-    case BobStateName.BtcEarlyRefunded: return "Bitcoin early refunded";
-    case BobStateName.XmrRedeemed: return "Monero redeemed";
-    case BobStateName.BtcPunished: return "Bitcoin punished";
-    case BobStateName.SafelyAborted: return "Safely aborted";
-=======
     case BobStateName.Started:
       return "Started";
     case BobStateName.SwapSetupCompleted:
@@ -76,15 +58,20 @@
       return "Cancel timelock expired";
     case BobStateName.BtcCancelled:
       return "Bitcoin cancelled";
+    case BobStateName.BtcRefundPublished:
+      return "Bitcoin refund published";
+    case BobStateName.BtcEarlyRefundPublished:
+      return "Bitcoin early refund published";
     case BobStateName.BtcRefunded:
       return "Bitcoin refunded";
+    case BobStateName.BtcEarlyRefunded:
+      return "Bitcoin early refunded";
     case BobStateName.XmrRedeemed:
       return "Monero redeemed";
     case BobStateName.BtcPunished:
       return "Bitcoin punished";
     case BobStateName.SafelyAborted:
       return "Safely aborted";
->>>>>>> 430a22fb
     default:
       return exhaustiveGuard(stateName);
   }
