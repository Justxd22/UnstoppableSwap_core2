use super::tauri_bindings::TauriHandle;
use crate::bitcoin::{wallet, CancelTimelock, ExpiredTimelocks, PunishTimelock};
use crate::cli::api::tauri_bindings::{
    ApprovalRequestDetails, SelectMakerDetails, TauriEmitter, TauriSwapProgressEvent,
};
use crate::cli::api::Context;
use crate::cli::list_sellers::{list_sellers_init, QuoteWithAddress, UnreachableSeller};
use crate::cli::{list_sellers as list_sellers_impl, EventLoop, SellerStatus};
use crate::common::{get_logs, redact};
use crate::libp2p_ext::MultiAddrExt;
use crate::monero::wallet_rpc::MoneroDaemon;
use crate::monero::MoneroAddressPool;
use crate::network::quote::{BidQuote, ZeroQuoteReceived};
use crate::network::rendezvous::XmrBtcNamespace;
use crate::network::swarm;
use crate::protocol::bob::{BobState, Swap};
use crate::protocol::{bob, Database, State};
use crate::{bitcoin, cli, monero};
use ::bitcoin::address::NetworkUnchecked;
use ::bitcoin::Txid;
use ::monero::Network;
use anyhow::{bail, Context as AnyContext, Result};
use arti_client::TorClient;
use futures::stream::FuturesUnordered;
use futures::StreamExt;
use libp2p::core::Multiaddr;
<<<<<<< HEAD
use libp2p::{identity, PeerId};
=======
use libp2p::PeerId;
use monero_seed::{Language, Seed as MoneroSeed};
>>>>>>> 7606982d
use once_cell::sync::Lazy;
use serde::{Deserialize, Serialize};
use serde_json::json;
use std::convert::TryInto;
use std::future::Future;
use std::path::PathBuf;
use std::sync::Arc;
use std::time::Duration;
use thiserror::Error;
use tokio_util::task::AbortOnDropHandle;
use tor_rtcompat::tokio::TokioRustlsRuntime;
use tracing::debug_span;
use tracing::Instrument;
use tracing::Span;
use typeshare::typeshare;
use url::Url;
use uuid::Uuid;
use zeroize::Zeroizing;

/// This trait is implemented by all types of request args that
/// the CLI can handle.
/// It provides a unified abstraction that can be useful for generics.
#[allow(async_fn_in_trait)]
pub trait Request {
    type Response: Serialize;
    async fn request(self, ctx: Arc<Context>) -> Result<Self::Response>;
}

/// This generates a tracing span which is attached to all logs caused by a swap
fn get_swap_tracing_span(swap_id: Uuid) -> Span {
    debug_span!("swap", swap_id = %swap_id)
}

// BuyXmr
#[typeshare]
#[derive(Debug, Eq, PartialEq, Serialize, Deserialize)]
pub struct BuyXmrArgs {
    #[typeshare(serialized_as = "Vec<string>")]
    pub rendezvous_points: Vec<Multiaddr>,
    #[typeshare(serialized_as = "Vec<string>")]
    pub sellers: Vec<Multiaddr>,
    #[typeshare(serialized_as = "Option<string>")]
    pub bitcoin_change_address: Option<bitcoin::Address<NetworkUnchecked>>,
    pub monero_receive_pool: MoneroAddressPool,
}

#[typeshare]
#[derive(Serialize, Deserialize, Debug)]
pub struct BuyXmrResponse {
    #[typeshare(serialized_as = "string")]
    pub swap_id: Uuid,
    pub quote: BidQuote,
}

impl Request for BuyXmrArgs {
    type Response = BuyXmrResponse;

    async fn request(self, ctx: Arc<Context>) -> Result<Self::Response> {
        let swap_id = Uuid::new_v4();
        let swap_span = get_swap_tracing_span(swap_id);

        buy_xmr(self, swap_id, ctx).instrument(swap_span).await
    }
}

// ResumeSwap
#[typeshare]
#[derive(Debug, Eq, PartialEq, Serialize, Deserialize)]
pub struct ResumeSwapArgs {
    #[typeshare(serialized_as = "string")]
    pub swap_id: Uuid,
}

#[typeshare]
#[derive(Serialize, Deserialize, Debug)]
pub struct ResumeSwapResponse {
    pub result: String,
}

impl Request for ResumeSwapArgs {
    type Response = ResumeSwapResponse;

    async fn request(self, ctx: Arc<Context>) -> Result<Self::Response> {
        let swap_span = get_swap_tracing_span(self.swap_id);

        resume_swap(self, ctx).instrument(swap_span).await
    }
}

// CancelAndRefund
#[typeshare]
#[derive(Debug, Eq, PartialEq, Serialize, Deserialize)]
pub struct CancelAndRefundArgs {
    #[typeshare(serialized_as = "string")]
    pub swap_id: Uuid,
}

impl Request for CancelAndRefundArgs {
    type Response = serde_json::Value;

    async fn request(self, ctx: Arc<Context>) -> Result<Self::Response> {
        let swap_span = get_swap_tracing_span(self.swap_id);

        cancel_and_refund(self, ctx).instrument(swap_span).await
    }
}

// MoneroRecovery
#[typeshare]
#[derive(Debug, Eq, PartialEq, Serialize, Deserialize)]
pub struct MoneroRecoveryArgs {
    #[typeshare(serialized_as = "string")]
    pub swap_id: Uuid,
}

impl Request for MoneroRecoveryArgs {
    type Response = serde_json::Value;

    async fn request(self, ctx: Arc<Context>) -> Result<Self::Response> {
        monero_recovery(self, ctx).await
    }
}

// WithdrawBtc
#[typeshare]
#[derive(Debug, Eq, PartialEq, Serialize, Deserialize)]
pub struct WithdrawBtcArgs {
    #[typeshare(serialized_as = "number")]
    #[serde(default, with = "::bitcoin::amount::serde::as_sat::opt")]
    pub amount: Option<bitcoin::Amount>,
    #[typeshare(serialized_as = "string")]
    #[serde(with = "crate::bitcoin::address_serde")]
    pub address: bitcoin::Address,
}

#[typeshare]
#[derive(Serialize, Deserialize, Debug)]
pub struct WithdrawBtcResponse {
    #[typeshare(serialized_as = "number")]
    #[serde(with = "::bitcoin::amount::serde::as_sat")]
    pub amount: bitcoin::Amount,
    pub txid: String,
}

impl Request for WithdrawBtcArgs {
    type Response = WithdrawBtcResponse;

    async fn request(self, ctx: Arc<Context>) -> Result<Self::Response> {
        withdraw_btc(self, ctx).await
    }
}

// ListSellers
#[typeshare]
#[derive(Debug, Eq, PartialEq, Serialize, Deserialize)]
pub struct ListSellersArgs {
    /// The rendezvous points to search for sellers
    /// The address must contain a peer ID
    #[typeshare(serialized_as = "Vec<string>")]
    pub rendezvous_points: Vec<Multiaddr>,
}

#[typeshare]
#[derive(Debug, Eq, PartialEq, Serialize)]
pub struct ListSellersResponse {
    sellers: Vec<SellerStatus>,
}

impl Request for ListSellersArgs {
    type Response = ListSellersResponse;

    async fn request(self, ctx: Arc<Context>) -> Result<Self::Response> {
        list_sellers(self, ctx).await
    }
}

// GetSwapInfo
#[typeshare]
#[derive(Debug, Eq, PartialEq, Serialize, Deserialize)]
pub struct GetSwapInfoArgs {
    #[typeshare(serialized_as = "string")]
    pub swap_id: Uuid,
}

#[typeshare]
#[derive(Serialize)]
pub struct GetSwapInfoResponse {
    #[typeshare(serialized_as = "string")]
    pub swap_id: Uuid,
    pub seller: AliceAddress,
    pub completed: bool,
    pub start_date: String,
    #[typeshare(serialized_as = "string")]
    pub state_name: String,
    #[typeshare(serialized_as = "number")]
    pub xmr_amount: monero::Amount,
    #[typeshare(serialized_as = "number")]
    #[serde(with = "::bitcoin::amount::serde::as_sat")]
    pub btc_amount: bitcoin::Amount,
    #[typeshare(serialized_as = "string")]
    pub tx_lock_id: Txid,
    #[typeshare(serialized_as = "number")]
    #[serde(with = "::bitcoin::amount::serde::as_sat")]
    pub tx_cancel_fee: bitcoin::Amount,
    #[typeshare(serialized_as = "number")]
    #[serde(with = "::bitcoin::amount::serde::as_sat")]
    pub tx_refund_fee: bitcoin::Amount,
    #[typeshare(serialized_as = "number")]
    #[serde(with = "::bitcoin::amount::serde::as_sat")]
    pub tx_lock_fee: bitcoin::Amount,
    pub btc_refund_address: String,
    pub cancel_timelock: CancelTimelock,
    pub punish_timelock: PunishTimelock,
    pub timelock: Option<ExpiredTimelocks>,
    pub monero_receive_pool: MoneroAddressPool,
}

impl Request for GetSwapInfoArgs {
    type Response = GetSwapInfoResponse;

    async fn request(self, ctx: Arc<Context>) -> Result<Self::Response> {
        get_swap_info(self, ctx).await
    }
}

// Balance
#[typeshare]
#[derive(Debug, Eq, PartialEq, Serialize, Deserialize)]
pub struct BalanceArgs {
    pub force_refresh: bool,
}

#[typeshare]
#[derive(Serialize, Deserialize, Debug, Clone)]
pub struct BalanceResponse {
    #[typeshare(serialized_as = "number")]
    #[serde(with = "::bitcoin::amount::serde::as_sat")]
    pub balance: bitcoin::Amount,
}

impl Request for BalanceArgs {
    type Response = BalanceResponse;

    async fn request(self, ctx: Arc<Context>) -> Result<Self::Response> {
        get_balance(self, ctx).await
    }
}

// GetHistory
#[typeshare]
#[derive(Serialize, Deserialize, Debug)]
pub struct GetHistoryArgs;

#[typeshare]
#[derive(Serialize, Deserialize, Debug, Clone)]
pub struct GetHistoryEntry {
    #[typeshare(serialized_as = "string")]
    swap_id: Uuid,
    state: String,
}

#[typeshare]
#[derive(Serialize, Deserialize, Debug)]
pub struct GetHistoryResponse {
    pub swaps: Vec<GetHistoryEntry>,
}

impl Request for GetHistoryArgs {
    type Response = GetHistoryResponse;

    async fn request(self, ctx: Arc<Context>) -> Result<Self::Response> {
        get_history(ctx).await
    }
}

// Additional structs
#[typeshare]
#[derive(Serialize, Deserialize, Debug, PartialEq, Eq)]
pub struct AliceAddress {
    #[typeshare(serialized_as = "string")]
    pub peer_id: PeerId,
    pub addresses: Vec<String>,
}

// Suspend current swap
#[derive(Debug, Deserialize)]
pub struct SuspendCurrentSwapArgs;

#[typeshare]
#[derive(Serialize, Deserialize, Debug)]
pub struct SuspendCurrentSwapResponse {
    // If no swap was running, we still return Ok(...) but this is set to None
    #[typeshare(serialized_as = "Option<string>")]
    pub swap_id: Option<Uuid>,
}

impl Request for SuspendCurrentSwapArgs {
    type Response = SuspendCurrentSwapResponse;

    async fn request(self, ctx: Arc<Context>) -> Result<Self::Response> {
        suspend_current_swap(ctx).await
    }
}

#[typeshare]
#[derive(Debug, Serialize, Deserialize)]
pub struct GetCurrentSwapArgs;

#[typeshare]
#[derive(Serialize, Deserialize, Debug)]
pub struct GetCurrentSwapResponse {
    #[typeshare(serialized_as = "Option<string>")]
    pub swap_id: Option<Uuid>,
}

impl Request for GetCurrentSwapArgs {
    type Response = GetCurrentSwapResponse;

    async fn request(self, ctx: Arc<Context>) -> Result<Self::Response> {
        get_current_swap(ctx).await
    }
}

pub struct GetConfig;

impl Request for GetConfig {
    type Response = serde_json::Value;

    async fn request(self, ctx: Arc<Context>) -> Result<Self::Response> {
        get_config(ctx).await
    }
}

#[typeshare]
#[derive(Serialize, Deserialize, Debug)]
pub struct ExportBitcoinWalletArgs;

#[typeshare]
#[derive(Serialize, Deserialize, Debug)]
pub struct ExportBitcoinWalletResponse {
    #[typeshare(serialized_as = "object")]
    pub wallet_descriptor: serde_json::Value,
}

impl Request for ExportBitcoinWalletArgs {
    type Response = ExportBitcoinWalletResponse;

    async fn request(self, ctx: Arc<Context>) -> Result<Self::Response> {
        let wallet_descriptor = export_bitcoin_wallet(ctx).await?;
        Ok(ExportBitcoinWalletResponse { wallet_descriptor })
    }
}

pub struct GetConfigArgs;

impl Request for GetConfigArgs {
    type Response = serde_json::Value;

    async fn request(self, ctx: Arc<Context>) -> Result<Self::Response> {
        get_config(ctx).await
    }
}

pub struct GetSwapInfosAllArgs;

impl Request for GetSwapInfosAllArgs {
    type Response = Vec<GetSwapInfoResponse>;

    async fn request(self, ctx: Arc<Context>) -> Result<Self::Response> {
        get_swap_infos_all(ctx).await
    }
}

#[typeshare]
#[derive(Serialize, Deserialize, Debug)]
pub struct GetLogsArgs {
    #[typeshare(serialized_as = "Option<string>")]
    pub swap_id: Option<Uuid>,
    pub redact: bool,
    #[typeshare(serialized_as = "Option<string>")]
    pub logs_dir: Option<PathBuf>,
}

#[typeshare]
#[derive(Serialize, Debug)]
pub struct GetLogsResponse {
    logs: Vec<String>,
}

impl Request for GetLogsArgs {
    type Response = GetLogsResponse;

    async fn request(self, ctx: Arc<Context>) -> Result<Self::Response> {
        let dir = self.logs_dir.unwrap_or(ctx.config.data_dir.join("logs"));
        let logs = get_logs(dir, self.swap_id, self.redact).await?;

        for msg in &logs {
            println!("{msg}");
        }

        Ok(GetLogsResponse { logs })
    }
}

/// Best effort redaction of logs, e.g. wallet addresses, swap-ids
#[typeshare]
#[derive(Serialize, Deserialize, Debug)]
pub struct RedactArgs {
    pub text: String,
}

#[typeshare]
#[derive(Serialize, Debug)]
pub struct RedactResponse {
    pub text: String,
}

impl Request for RedactArgs {
    type Response = RedactResponse;

    async fn request(self, _: Arc<Context>) -> Result<Self::Response> {
        Ok(RedactResponse {
            text: redact(&self.text),
        })
    }
}

#[typeshare]
#[derive(Debug, Eq, PartialEq, Serialize, Deserialize)]
pub struct GetMoneroAddressesArgs;

#[typeshare]
#[derive(Serialize, Deserialize, Debug)]
pub struct GetMoneroAddressesResponse {
    #[typeshare(serialized_as = "Vec<String>")]
    pub addresses: Vec<monero::Address>,
}

impl Request for GetMoneroAddressesArgs {
    type Response = GetMoneroAddressesResponse;

    async fn request(self, ctx: Arc<Context>) -> Result<Self::Response> {
        let addresses = ctx.db.get_monero_addresses().await?;
        Ok(GetMoneroAddressesResponse { addresses })
    }
}

#[tracing::instrument(fields(method = "suspend_current_swap"), skip(context))]
pub async fn suspend_current_swap(context: Arc<Context>) -> Result<SuspendCurrentSwapResponse> {
    let swap_id = context.swap_lock.get_current_swap_id().await;

    if let Some(id_value) = swap_id {
        context.swap_lock.send_suspend_signal().await?;

        Ok(SuspendCurrentSwapResponse {
            swap_id: Some(id_value),
        })
    } else {
        // If no swap was running, we still return Ok(...) with None
        Ok(SuspendCurrentSwapResponse { swap_id: None })
    }
}

#[tracing::instrument(fields(method = "get_swap_infos_all"), skip(context))]
pub async fn get_swap_infos_all(context: Arc<Context>) -> Result<Vec<GetSwapInfoResponse>> {
    let swap_ids = context.db.all().await?;
    let mut swap_infos = Vec::new();

    for (swap_id, _) in swap_ids {
        match get_swap_info(GetSwapInfoArgs { swap_id }, context.clone()).await {
            Ok(swap_info) => swap_infos.push(swap_info),
            Err(error) => {
                tracing::error!(%swap_id, %error, "Failed to get swap info");
            }
        }
    }

    Ok(swap_infos)
}

#[tracing::instrument(fields(method = "get_swap_info"), skip(context))]
pub async fn get_swap_info(
    args: GetSwapInfoArgs,
    context: Arc<Context>,
) -> Result<GetSwapInfoResponse> {
    let bitcoin_wallet = context
        .bitcoin_wallet
        .as_ref()
        .context("Could not get Bitcoin wallet")?;

    let state = context.db.get_state(args.swap_id).await?;
    let is_completed = state.swap_finished();

    let peer_id = context
        .db
        .get_peer_id(args.swap_id)
        .await
        .with_context(|| "Could not get PeerID")?;

    let addresses = context
        .db
        .get_addresses(peer_id)
        .await
        .with_context(|| "Could not get addressess")?;

    let start_date = context.db.get_swap_start_date(args.swap_id).await?;

    let swap_state: BobState = state.try_into()?;

    let (
        xmr_amount,
        btc_amount,
        tx_lock_id,
        tx_cancel_fee,
        tx_refund_fee,
        tx_lock_fee,
        btc_refund_address,
        cancel_timelock,
        punish_timelock,
    ) = context
        .db
        .get_states(args.swap_id)
        .await?
        .iter()
        .find_map(|state| {
            let State::Bob(BobState::SwapSetupCompleted(state2)) = state else {
                return None;
            };

            let xmr_amount = state2.xmr;
            let btc_amount = state2.tx_lock.lock_amount();
            let tx_cancel_fee = state2.tx_cancel_fee;
            let tx_refund_fee = state2.tx_refund_fee;
            let tx_lock_id = state2.tx_lock.txid();
            let btc_refund_address = state2.refund_address.to_string();

            let Ok(tx_lock_fee) = state2.tx_lock.fee() else {
                return None;
            };

            Some((
                xmr_amount,
                btc_amount,
                tx_lock_id,
                tx_cancel_fee,
                tx_refund_fee,
                tx_lock_fee,
                btc_refund_address,
                state2.cancel_timelock,
                state2.punish_timelock,
            ))
        })
        .with_context(|| "Did not find SwapSetupCompleted state for swap")?;

    let timelock = swap_state.expired_timelocks(bitcoin_wallet.clone()).await?;

    let monero_receive_pool = context.db.get_monero_address_pool(args.swap_id).await?;

    Ok(GetSwapInfoResponse {
        swap_id: args.swap_id,
        seller: AliceAddress {
            peer_id,
            addresses: addresses.iter().map(|a| a.to_string()).collect(),
        },
        completed: is_completed,
        start_date,
        state_name: format!("{}", swap_state),
        xmr_amount,
        btc_amount,
        tx_lock_id,
        tx_cancel_fee,
        tx_refund_fee,
        tx_lock_fee,
        btc_refund_address: btc_refund_address.to_string(),
        cancel_timelock,
        punish_timelock,
        timelock,
        monero_receive_pool,
    })
}

#[tracing::instrument(fields(method = "buy_xmr"), skip(context))]
pub async fn buy_xmr(
    buy_xmr: BuyXmrArgs,
    swap_id: Uuid,
    context: Arc<Context>,
) -> Result<BuyXmrResponse, anyhow::Error> {
    let _span = get_swap_tracing_span(swap_id);

    let BuyXmrArgs {
        rendezvous_points,
        sellers,
        bitcoin_change_address,
        monero_receive_pool,
    } = buy_xmr;

    monero_receive_pool.assert_network(context.config.env_config.monero_network)?;
    monero_receive_pool.assert_sum_to_one()?;

    let bitcoin_wallet = Arc::clone(
        context
            .bitcoin_wallet
            .as_ref()
            .expect("Could not find Bitcoin wallet"),
    );

    let bitcoin_change_address = match bitcoin_change_address {
        Some(addr) => addr
            .require_network(bitcoin_wallet.network())
            .context("Address is not on the correct network")?,
        None => {
            let internal_wallet_address = bitcoin_wallet.new_address().await?;

            tracing::info!(
                internal_wallet_address=%internal_wallet_address,
                "No --change-address supplied. Any change will be received to the internal wallet."
            );

            internal_wallet_address
        }
    };

    let monero_wallet = Arc::clone(
        context
            .monero_manager
            .as_ref()
            .context("Could not get Monero wallet")?,
    );

    let env_config = context.config.env_config;
    let seed = context.config.seed.clone().context("Could not get seed")?;

    // Prepare variables for the quote fetching process
    let identity = seed.derive_libp2p_identity();
    let namespace = context.config.namespace;
    let tor_client = context.tor_client.clone();
    let db = Some(context.db.clone());
    let tauri_handle = context.tauri_handle.clone();

    // Wait for the user to approve a seller and to deposit coins
    // Calling determine_btc_to_swap
    let address_len = bitcoin_wallet.new_address().await?.script_pubkey().len();

    let bitcoin_wallet_for_closures = Arc::clone(&bitcoin_wallet);

    // Clone bitcoin_change_address before moving it in the emit call
    let bitcoin_change_address_for_spawn = bitcoin_change_address.clone();
    let rendezvous_points_clone = rendezvous_points.clone();
    let sellers_clone = sellers.clone();

    // Acquire the lock before the user has selected a maker and we already have funds in the wallet
    // because we need to be able to cancel the determine_btc_to_swap(..)
    context.swap_lock.acquire_swap_lock(swap_id).await?;

    let (seller_multiaddr, seller_peer_id, quote, tx_lock_amount, tx_lock_fee) = tokio::select! {
        result = determine_btc_to_swap(
            move || {
                let rendezvous_points = rendezvous_points_clone.clone();
                let sellers = sellers_clone.clone();
                let namespace = namespace;
                let identity = identity.clone();
                let db = db.clone();
                let tor_client = tor_client.clone();
                let tauri_handle = tauri_handle.clone();

                Box::pin(async move {
                    fetch_quotes_task(
                        rendezvous_points,
                        namespace,
                        sellers,
                        identity,
                        db,
                        tor_client,
                        tauri_handle,
                    ).await
                })
            },
            bitcoin_wallet.new_address(),
            {
                let wallet = Arc::clone(&bitcoin_wallet_for_closures);
                move || {
                    let w = wallet.clone();
                    async move { w.balance().await }
                }
            },
            {
                let wallet = Arc::clone(&bitcoin_wallet_for_closures);
                move || {
                    let w = wallet.clone();
                    async move { w.max_giveable(address_len).await }
                }
            },
            {
                let wallet = Arc::clone(&bitcoin_wallet_for_closures);
                move || {
                    let w = wallet.clone();
                    async move { w.sync().await }
                }
            },
            context.tauri_handle.clone(),
            swap_id,
            |quote_with_address| {
                let tauri_handle = context.tauri_handle.clone();
                Box::new(async move {
                    let details = ApprovalRequestDetails::SelectMaker(
                        SelectMakerDetails {
                            swap_id,
                            btc_amount_to_swap: quote_with_address.quote.max_quantity,
                            maker: quote_with_address,
                        }
                    );

                    tauri_handle.request_approval(details, 300).await
                }) as Box<dyn Future<Output = Result<bool>> + Send>
            },
        ) => {
            result?
        }
        _ = context.swap_lock.listen_for_swap_force_suspension() => {
            context.swap_lock.release_swap_lock().await.expect("Shutdown signal received but failed to release swap lock. The swap process has been terminated but the swap lock is still active.");
            context.tauri_handle.emit_swap_progress_event(swap_id, TauriSwapProgressEvent::Released);
            bail!("Shutdown signal received");
        },
    };

    // Insert the peer_id into the database
    context.db.insert_peer_id(swap_id, seller_peer_id).await?;

    context
        .db
        .insert_address(seller_peer_id, seller_multiaddr.clone())
        .await?;

    let behaviour = cli::Behaviour::new(
        seller_peer_id,
        env_config,
        bitcoin_wallet.clone(),
        (seed.derive_libp2p_identity(), context.config.namespace),
    );

    let mut swarm = swarm::cli(
        seed.derive_libp2p_identity(),
        context.tor_client.clone(),
        behaviour,
    )
    .await?;

    swarm.add_peer_address(seller_peer_id, seller_multiaddr.clone());

    context
        .db
        .insert_monero_address_pool(swap_id, monero_receive_pool.clone())
        .await?;

    tracing::debug!(peer_id = %swarm.local_peer_id(), "Network layer initialized");

    context.tauri_handle.emit_swap_progress_event(
        swap_id,
        TauriSwapProgressEvent::ReceivedQuote(quote.clone()),
    );

    // Now create the event loop we use for the swap
    let (event_loop, event_loop_handle) =
        EventLoop::new(swap_id, swarm, seller_peer_id, context.db.clone())?;
    let event_loop = tokio::spawn(event_loop.run().in_current_span());

    context
        .tauri_handle
        .emit_swap_progress_event(swap_id, TauriSwapProgressEvent::ReceivedQuote(quote));

    context.tasks.clone().spawn(async move {
        tokio::select! {
            biased;
            _ = context.swap_lock.listen_for_swap_force_suspension() => {
                tracing::debug!("Shutdown signal received, exiting");
                context.swap_lock.release_swap_lock().await.expect("Shutdown signal received but failed to release swap lock. The swap process has been terminated but the swap lock is still active.");

                context.tauri_handle.emit_swap_progress_event(swap_id, TauriSwapProgressEvent::Released);

                bail!("Shutdown signal received");
            },

            event_loop_result = event_loop => {
                match event_loop_result {
                    Ok(_) => {
                        tracing::debug!(%swap_id, "EventLoop completed")
                    }
                    Err(error) => {
                        tracing::error!(%swap_id, "EventLoop failed: {:#}", error)
                    }
                }
            },
            swap_result = async {
                let swap = Swap::new(
                    Arc::clone(&context.db),
                    swap_id,
                    Arc::clone(&bitcoin_wallet),
                    monero_wallet,
                    env_config,
                    event_loop_handle,
                    monero_receive_pool.clone(),
                    bitcoin_change_address_for_spawn,
                    tx_lock_amount,
                    tx_lock_fee
                ).with_event_emitter(context.tauri_handle.clone());

                bob::run(swap).await
            } => {
                match swap_result {
                    Ok(state) => {
                        tracing::debug!(%swap_id, state=%state, "Swap completed")
                    }
                    Err(error) => {
                        tracing::error!(%swap_id, "Failed to complete swap: {:#}", error)
                    }
                }
            },
        };
        tracing::debug!(%swap_id, "Swap completed");

        context
            .swap_lock
            .release_swap_lock()
            .await
            .expect("Could not release swap lock");

        context.tauri_handle.emit_swap_progress_event(swap_id, TauriSwapProgressEvent::Released);

        Ok::<_, anyhow::Error>(())
    }.in_current_span()).await;

    Ok(BuyXmrResponse { swap_id, quote })
}

#[tracing::instrument(fields(method = "resume_swap"), skip(context))]
pub async fn resume_swap(
    resume: ResumeSwapArgs,
    context: Arc<Context>,
) -> Result<ResumeSwapResponse> {
    let ResumeSwapArgs { swap_id } = resume;

    let seller_peer_id = context.db.get_peer_id(swap_id).await?;
    let seller_addresses = context.db.get_addresses(seller_peer_id).await?;

    let seed = context
        .config
        .seed
        .as_ref()
        .context("Could not get seed")?
        .derive_libp2p_identity();

    let behaviour = cli::Behaviour::new(
        seller_peer_id,
        context.config.env_config,
        Arc::clone(
            context
                .bitcoin_wallet
                .as_ref()
                .context("Could not get Bitcoin wallet")?,
        ),
        (seed.clone(), context.config.namespace),
    );
    let mut swarm = swarm::cli(seed.clone(), context.tor_client.clone(), behaviour).await?;
    let our_peer_id = swarm.local_peer_id();

    tracing::debug!(peer_id = %our_peer_id, "Network layer initialized");

    // Fetch the seller's addresses from the database and add them to the swarm
    for seller_address in seller_addresses {
        swarm.add_peer_address(seller_peer_id, seller_address);
    }

    let (event_loop, event_loop_handle) =
        EventLoop::new(swap_id, swarm, seller_peer_id, context.db.clone())?;

    let monero_receive_pool = context.db.get_monero_address_pool(swap_id).await?;

    let swap = Swap::from_db(
        Arc::clone(&context.db),
        swap_id,
        Arc::clone(
            context
                .bitcoin_wallet
                .as_ref()
                .context("Could not get Bitcoin wallet")?,
        ),
        context
            .monero_manager
            .as_ref()
            .context("Could not get Monero wallet manager")?
            .clone(),
        context.config.env_config,
        event_loop_handle,
        monero_receive_pool,
    )
    .await?
    .with_event_emitter(context.tauri_handle.clone());

    context.swap_lock.acquire_swap_lock(swap_id).await?;

    context
        .tauri_handle
        .emit_swap_progress_event(swap_id, TauriSwapProgressEvent::Resuming);

    context.tasks.clone().spawn(
        async move {
            let handle = tokio::spawn(event_loop.run().in_current_span());
            tokio::select! {
                biased;
                _ = context.swap_lock.listen_for_swap_force_suspension() => {
                     tracing::debug!("Shutdown signal received, exiting");
                    context.swap_lock.release_swap_lock().await.expect("Shutdown signal received but failed to release swap lock. The swap process has been terminated but the swap lock is still active.");

                    context.tauri_handle.emit_swap_progress_event(swap_id, TauriSwapProgressEvent::Released);

                    bail!("Shutdown signal received");
                },

                event_loop_result = handle => {
                    match event_loop_result {
                        Ok(_) => {
                            tracing::debug!(%swap_id, "EventLoop completed during swap resume")
                        }
                        Err(error) => {
                            tracing::error!(%swap_id, "EventLoop failed during swap resume: {:#}", error)
                        }
                    }
                },
                swap_result = bob::run(swap) => {
                    match swap_result {
                        Ok(state) => {
                            tracing::debug!(%swap_id, state=%state, "Swap completed after resuming")
                        }
                        Err(error) => {
                            tracing::error!(%swap_id, "Failed to resume swap: {:#}", error)
                        }
                    }

                }
            }
            context
                .swap_lock
                .release_swap_lock()
                .await
                .expect("Could not release swap lock");

            context.tauri_handle.emit_swap_progress_event(swap_id, TauriSwapProgressEvent::Released);

            Ok::<(), anyhow::Error>(())
        }
        .in_current_span(),
    ).await;

    Ok(ResumeSwapResponse {
        result: "OK".to_string(),
    })
}

#[tracing::instrument(fields(method = "cancel_and_refund"), skip(context))]
pub async fn cancel_and_refund(
    cancel_and_refund: CancelAndRefundArgs,
    context: Arc<Context>,
) -> Result<serde_json::Value> {
    let CancelAndRefundArgs { swap_id } = cancel_and_refund;
    let bitcoin_wallet = context
        .bitcoin_wallet
        .as_ref()
        .context("Could not get Bitcoin wallet")?;

    context.swap_lock.acquire_swap_lock(swap_id).await?;

    let state =
        cli::cancel_and_refund(swap_id, Arc::clone(bitcoin_wallet), Arc::clone(&context.db)).await;

    context
        .swap_lock
        .release_swap_lock()
        .await
        .expect("Could not release swap lock");

    context
        .tauri_handle
        .emit_swap_progress_event(swap_id, TauriSwapProgressEvent::Released);

    state.map(|state| {
        json!({
            "result": state,
        })
    })
}

#[tracing::instrument(fields(method = "get_history"), skip(context))]
pub async fn get_history(context: Arc<Context>) -> Result<GetHistoryResponse> {
    let swaps = context.db.all().await?;
    let mut vec: Vec<GetHistoryEntry> = Vec::new();
    for (swap_id, state) in swaps {
        let state: BobState = state.try_into()?;
        vec.push(GetHistoryEntry {
            swap_id,
            state: state.to_string(),
        })
    }

    Ok(GetHistoryResponse { swaps: vec })
}

#[tracing::instrument(fields(method = "get_config"), skip(context))]
pub async fn get_config(context: Arc<Context>) -> Result<serde_json::Value> {
    let data_dir_display = context.config.data_dir.display();
    tracing::info!(path=%data_dir_display, "Data directory");
    tracing::info!(path=%format!("{}/logs", data_dir_display), "Log files directory");
    tracing::info!(path=%format!("{}/sqlite", data_dir_display), "Sqlite file location");
    tracing::info!(path=%format!("{}/seed.pem", data_dir_display), "Seed file location");
    tracing::info!(path=%format!("{}/monero", data_dir_display), "Monero-wallet-rpc directory");
    tracing::info!(path=%format!("{}/wallet", data_dir_display), "Internal bitcoin wallet directory");

    Ok(json!({
        "log_files": format!("{}/logs", data_dir_display),
        "sqlite": format!("{}/sqlite", data_dir_display),
        "seed": format!("{}/seed.pem", data_dir_display),
        "monero-wallet-rpc": format!("{}/monero", data_dir_display),
        "bitcoin_wallet": format!("{}/wallet", data_dir_display),
    }))
}

#[tracing::instrument(fields(method = "withdraw_btc"), skip(context))]
pub async fn withdraw_btc(
    withdraw_btc: WithdrawBtcArgs,
    context: Arc<Context>,
) -> Result<WithdrawBtcResponse> {
    let WithdrawBtcArgs { address, amount } = withdraw_btc;
    let bitcoin_wallet = context
        .bitcoin_wallet
        .as_ref()
        .context("Could not get Bitcoin wallet")?;

    let (withdraw_tx_unsigned, amount) = match amount {
        Some(amount) => {
            let withdraw_tx_unsigned = bitcoin_wallet
                .send_to_address_dynamic_fee(address, amount, None)
                .await?;

            (withdraw_tx_unsigned, amount)
        }
        None => {
            let (max_giveable, spending_fee) = bitcoin_wallet
                .max_giveable(address.script_pubkey().len())
                .await?;

            let withdraw_tx_unsigned = bitcoin_wallet
                .send_to_address(address, max_giveable, spending_fee, None)
                .await?;

            (withdraw_tx_unsigned, max_giveable)
        }
    };

    let withdraw_tx = bitcoin_wallet
        .sign_and_finalize(withdraw_tx_unsigned)
        .await?;

    bitcoin_wallet
        .broadcast(withdraw_tx.clone(), "withdraw")
        .await?;

    let txid = withdraw_tx.compute_txid();

    Ok(WithdrawBtcResponse {
        txid: txid.to_string(),
        amount,
    })
}

#[tracing::instrument(fields(method = "get_balance"), skip(context))]
pub async fn get_balance(balance: BalanceArgs, context: Arc<Context>) -> Result<BalanceResponse> {
    let BalanceArgs { force_refresh } = balance;
    let bitcoin_wallet = context
        .bitcoin_wallet
        .as_ref()
        .context("Could not get Bitcoin wallet")?;

    if force_refresh {
        bitcoin_wallet.sync().await?;
    }

    let bitcoin_balance = bitcoin_wallet.balance().await?;

    if force_refresh {
        tracing::info!(
            balance = %bitcoin_balance,
            "Checked Bitcoin balance",
        );
    } else {
        tracing::debug!(
            balance = %bitcoin_balance,
            "Current Bitcoin balance as of last sync",
        );
    }

    Ok(BalanceResponse {
        balance: bitcoin_balance,
    })
}

#[tracing::instrument(fields(method = "list_sellers"), skip(context))]
pub async fn list_sellers(
    list_sellers: ListSellersArgs,
    context: Arc<Context>,
) -> Result<ListSellersResponse> {
    let ListSellersArgs { rendezvous_points } = list_sellers;
    let rendezvous_nodes: Vec<_> = rendezvous_points
        .iter()
        .filter_map(|rendezvous_point| rendezvous_point.split_peer_id())
        .collect();

    let identity = context
        .config
        .seed
        .as_ref()
        .context("Cannot extract seed")?
        .derive_libp2p_identity();

    let sellers = list_sellers_impl(
        rendezvous_nodes,
        context.config.namespace,
        context.tor_client.clone(),
        identity,
        Some(context.db.clone()),
        context.tauri_handle(),
    )
    .await?;

    for seller in &sellers {
        match seller {
            SellerStatus::Online(QuoteWithAddress {
                quote,
                multiaddr,
                peer_id,
                version,
            }) => {
                tracing::debug!(
                    status = "Online",
                    price = %quote.price.to_string(),
                    min_quantity = %quote.min_quantity.to_string(),
                    max_quantity = %quote.max_quantity.to_string(),
                    address = %multiaddr.clone().to_string(),
                    peer_id = %peer_id,
                    version = %version,
                    "Fetched peer status"
                );

                // Add the peer as known to the database
                // This'll allow us to later request a quote again
                // without having to re-discover the peer at the rendezvous point
                context
                    .db
                    .insert_address(*peer_id, multiaddr.clone())
                    .await?;
            }
            SellerStatus::Unreachable(UnreachableSeller { peer_id }) => {
                tracing::debug!(
                    status = "Unreachable",
                    peer_id = %peer_id.to_string(),
                    "Fetched peer status"
                );
            }
        }
    }

    Ok(ListSellersResponse { sellers })
}

#[tracing::instrument(fields(method = "export_bitcoin_wallet"), skip(context))]
pub async fn export_bitcoin_wallet(context: Arc<Context>) -> Result<serde_json::Value> {
    let bitcoin_wallet = context
        .bitcoin_wallet
        .as_ref()
        .context("Could not get Bitcoin wallet")?;

    let wallet_export = bitcoin_wallet.wallet_export("cli").await?;
    tracing::info!(descriptor=%wallet_export.to_string(), "Exported bitcoin wallet");
    Ok(json!({
        "descriptor": wallet_export.to_string(),
    }))
}

#[tracing::instrument(fields(method = "monero_recovery"), skip(context))]
pub async fn monero_recovery(
    monero_recovery: MoneroRecoveryArgs,
    context: Arc<Context>,
) -> Result<serde_json::Value> {
    let MoneroRecoveryArgs { swap_id } = monero_recovery;
    let swap_state: BobState = context.db.get_state(swap_id).await?.try_into()?;

    if let BobState::BtcRedeemed(state5) = swap_state {
        let (spend_key, view_key) = state5.xmr_keys();
        let restore_height = state5.monero_wallet_restore_blockheight.height;

        let address = monero::Address::standard(
            context.config.env_config.monero_network,
            monero::PublicKey::from_private_key(&spend_key),
            monero::PublicKey::from(view_key.public()),
        );

        tracing::info!(restore_height=%restore_height, address=%address, spend_key=%spend_key, view_key=%view_key, "Monero recovery information");

        Ok(json!({
            "address": address,
            "spend_key": spend_key.to_string(),
            "view_key": view_key.to_string(),
            "restore_height": state5.monero_wallet_restore_blockheight.height,
        }))
    } else {
        bail!(
            "Cannot print monero recovery information in state {}, only possible for BtcRedeemed",
            swap_state
        )
    }
}

#[tracing::instrument(fields(method = "get_current_swap"), skip(context))]
pub async fn get_current_swap(context: Arc<Context>) -> Result<GetCurrentSwapResponse> {
    let swap_id = context.swap_lock.get_current_swap_id().await;
    Ok(GetCurrentSwapResponse { swap_id })
}

pub async fn resolve_approval_request(
    resolve_approval: ResolveApprovalArgs,
    ctx: Arc<Context>,
) -> Result<ResolveApprovalResponse> {
    let request_id = Uuid::parse_str(&resolve_approval.request_id).context("Invalid request ID")?;

    if let Some(handle) = ctx.tauri_handle.clone() {
        handle
            .resolve_approval(request_id, resolve_approval.accept)
            .await?;
    } else {
        bail!("Cannot resolve approval without a Tauri handle");
    }

    Ok(ResolveApprovalResponse { success: true })
}

pub async fn fetch_quotes_task(
    rendezvous_points: Vec<Multiaddr>,
    namespace: XmrBtcNamespace,
    sellers: Vec<Multiaddr>,
    identity: identity::Keypair,
    db: Option<Arc<dyn Database + Send + Sync>>,
    tor_client: Option<Arc<TorClient<TokioRustlsRuntime>>>,
    tauri_handle: Option<TauriHandle>,
) -> Result<(
    tokio::task::JoinHandle<()>,
    ::tokio::sync::watch::Receiver<Vec<SellerStatus>>,
)> {
    let (tx, rx) = ::tokio::sync::watch::channel(Vec::new());

    let rendezvous_nodes: Vec<_> = rendezvous_points
        .iter()
        .filter_map(|addr| addr.split_peer_id())
        .collect();

    let fetch_fn = list_sellers_init(
        rendezvous_nodes,
        namespace,
        tor_client,
        identity,
        db,
        tauri_handle,
        Some(tx.clone()),
        sellers,
    )
    .await?;

    let handle = tokio::task::spawn(async move {
        loop {
            let sellers = fetch_fn().await;
            let _ = tx.send(sellers);

            tokio::time::sleep(std::time::Duration::from_secs(90)).await;
        }
    });

    Ok((handle, rx))
}

// TODO: Let this take a refresh interval as an argument
pub async fn refresh_wallet_task<FMG, TMG, FB, TB, FS, TS>(
    max_giveable_fn: FMG,
    balance_fn: FB,
    sync_fn: FS,
) -> Result<(
    tokio::task::JoinHandle<()>,
    ::tokio::sync::watch::Receiver<(bitcoin::Amount, bitcoin::Amount)>,
)>
where
    TMG: Future<Output = Result<(bitcoin::Amount, bitcoin::Amount)>> + Send + 'static,
    FMG: Fn() -> TMG + Send + 'static,
    TB: Future<Output = Result<bitcoin::Amount>> + Send + 'static,
    FB: Fn() -> TB + Send + 'static,
    TS: Future<Output = Result<()>> + Send + 'static,
    FS: Fn() -> TS + Send + 'static,
{
    let (tx, rx) = ::tokio::sync::watch::channel((bitcoin::Amount::ZERO, bitcoin::Amount::ZERO));

    let handle = tokio::task::spawn(async move {
        loop {
            // Sync wallet before checking balance
            let _ = sync_fn().await;

            if let (Ok(balance), Ok((max_giveable, _fee))) =
                (balance_fn().await, max_giveable_fn().await)
            {
                let _ = tx.send((balance, max_giveable));
            }
            tokio::time::sleep(std::time::Duration::from_secs(5)).await;
        }
    });

    Ok((handle, rx))
}

#[allow(clippy::too_many_arguments)]
pub async fn determine_btc_to_swap<FB, TB, FMG, TMG, FS, TS, FQ>(
    quote_fetch_tasks: FQ,
    // TODO: Shouldn't this be a function?
    get_new_address: impl Future<Output = Result<bitcoin::Address>>,
    balance: FB,
    max_giveable_fn: FMG,
    sync: FS,
    event_emitter: Option<TauriHandle>,
    swap_id: Uuid,
    request_approval: impl Fn(QuoteWithAddress) -> Box<dyn Future<Output = Result<bool>> + Send>,
) -> Result<(
    Multiaddr,
    PeerId,
    BidQuote,
    bitcoin::Amount,
    bitcoin::Amount,
)>
where
    TB: Future<Output = Result<bitcoin::Amount>> + Send + 'static,
    FB: Fn() -> TB + Send + 'static,
    TMG: Future<Output = Result<(bitcoin::Amount, bitcoin::Amount)>> + Send + 'static,
    FMG: Fn() -> TMG + Send + 'static,
    TS: Future<Output = Result<()>> + Send + 'static,
    FS: Fn() -> TS + Send + 'static,
    FQ: Fn() -> std::pin::Pin<
        Box<
            dyn Future<
                    Output = Result<(
                        tokio::task::JoinHandle<()>,
                        ::tokio::sync::watch::Receiver<Vec<SellerStatus>>,
                    )>,
                > + Send,
        >,
    >,
{
    // Start background tasks with watch channels
    let (quote_fetch_handle, mut quotes_rx): (
        _,
        ::tokio::sync::watch::Receiver<Vec<SellerStatus>>,
    ) = quote_fetch_tasks().await?;
    let (wallet_refresh_handle, mut balance_rx): (
        _,
        ::tokio::sync::watch::Receiver<(bitcoin::Amount, bitcoin::Amount)>,
    ) = refresh_wallet_task(max_giveable_fn, balance, sync).await?;

    // Get the abort handles to kill the background tasks when we exit the function
    let quote_fetch_abort_handle = AbortOnDropHandle::new(quote_fetch_handle);
    let wallet_refresh_abort_handle = AbortOnDropHandle::new(wallet_refresh_handle);

    let mut pending_approvals = FuturesUnordered::new();

    let deposit_address = get_new_address.await?;

    loop {
        // Get the latest quotes, balance and max_giveable
        let quotes = quotes_rx.borrow().clone();
        let (balance, max_giveable) = *balance_rx.borrow();

        let success_quotes = quotes
            .iter()
            .filter_map(|quote| match quote {
                SellerStatus::Online(quote_with_address) => Some(quote_with_address.clone()),
                SellerStatus::Unreachable(_) => None,
            })
            .collect::<Vec<_>>();

        // Emit a Tauri event
        event_emitter.emit_swap_progress_event(
            swap_id,
            TauriSwapProgressEvent::WaitingForBtcDeposit {
                deposit_address: deposit_address.clone(),
                max_giveable: max_giveable,
                min_bitcoin_lock_tx_fee: balance - max_giveable,
                known_quotes: success_quotes.clone(),
            },
        );

        // Iterate through quotes and find ones that match the balance and max_giveable
        let matching_quotes = success_quotes
            .iter()
            .filter_map(|quote_with_address| {
                let quote = quote_with_address.quote;

                if quote.min_quantity <= max_giveable && quote.max_quantity > bitcoin::Amount::ZERO
                {
                    let tx_lock_fee = balance - max_giveable;
                    let tx_lock_amount = std::cmp::min(max_giveable, quote.max_quantity);

                    Some((quote_with_address.clone(), tx_lock_amount, tx_lock_fee))
                } else {
                    None
                }
            })
            .collect::<Vec<_>>();

        // Put approval requests into FuturesUnordered
        for (quote, tx_lock_amount, tx_lock_fee) in matching_quotes {
            let future = request_approval(quote.clone());

            pending_approvals.push(async move {
                use std::pin::Pin;
                let pinned_future = Pin::from(future);
                let approved = pinned_future.await?;

                if approved {
                    Ok::<
                        Option<(
                            Multiaddr,
                            PeerId,
                            BidQuote,
                            bitcoin::Amount,
                            bitcoin::Amount,
                        )>,
                        anyhow::Error,
                    >(Some((
                        quote.multiaddr.clone(),
                        quote.peer_id.clone(),
                        quote.quote.clone(),
                        tx_lock_amount,
                        tx_lock_fee,
                    )))
                } else {
                    Ok::<
                        Option<(
                            Multiaddr,
                            PeerId,
                            BidQuote,
                            bitcoin::Amount,
                            bitcoin::Amount,
                        )>,
                        anyhow::Error,
                    >(None)
                }
            });
        }

        tracing::info!(
            swap_id = ?swap_id,
            pending_approvals = ?pending_approvals.len(),
            balance = ?balance,
            max_giveable = ?max_giveable,
            quotes = ?quotes,
            "Waiting for user to select an offer"
        );

        // Listen for approvals, balance changes, or quote changes
        let result: Option<(
            Multiaddr,
            PeerId,
            BidQuote,
            bitcoin::Amount,
            bitcoin::Amount,
        )> = tokio::select! {
            // Any approval request completes
            approval_result = pending_approvals.next(), if !pending_approvals.is_empty() => {
                match approval_result {
                    Some(Ok(Some(result))) => Some(result),
                    Some(Ok(None)) => None, // User rejected
                    Some(Err(_)) => None,   // Error in approval
                    None => None,           // No more futures
                }
            }
            // Balance changed - drop all pending approval requests and and re-calculate
            _ = balance_rx.changed() => {
                pending_approvals.clear();
                None
            }
            // Quotes changed - drop all pending approval requests and re-calculate
            _ = quotes_rx.changed() => {
                pending_approvals.clear();
                None
            }
        };

        // If user accepted an offer, return it to start the swap
        if let Some((multiaddr, peer_id, quote, tx_lock_amount, tx_lock_fee)) = result {
            quote_fetch_abort_handle.abort();
            wallet_refresh_abort_handle.abort();

            return Ok((multiaddr, peer_id, quote, tx_lock_amount, tx_lock_fee));
        }

        tokio::time::sleep(std::time::Duration::from_millis(10)).await;
    }
}

#[typeshare]
#[derive(Deserialize, Serialize)]
pub struct CheckMoneroNodeArgs {
    pub url: String,
    pub network: String,
}

#[typeshare]
#[derive(Deserialize, Serialize)]
pub struct CheckMoneroNodeResponse {
    pub available: bool,
}

#[typeshare]
#[derive(Deserialize, Serialize)]
pub struct GetDataDirArgs {
    pub is_testnet: bool,
}

#[derive(Error, Debug)]
#[error("this is not one of the known monero networks")]
struct UnknownMoneroNetwork(String);

impl CheckMoneroNodeArgs {
    pub async fn request(self) -> Result<CheckMoneroNodeResponse> {
        let url = self.url.clone();
        let network_str = self.network.clone();

        let network = match self.network.to_lowercase().as_str() {
            // When the GUI says testnet, it means monero stagenet
            "mainnet" => Network::Mainnet,
            "testnet" => Network::Stagenet,
            otherwise => anyhow::bail!(UnknownMoneroNetwork(otherwise.to_string())),
        };

        static CLIENT: Lazy<reqwest::Client> = Lazy::new(|| {
            reqwest::Client::builder()
                // This function is called very frequently, so we set the timeout to be short
                .timeout(Duration::from_secs(5))
                .https_only(false)
                .build()
                .expect("reqwest client to work")
        });

        let Ok(monero_daemon) = MoneroDaemon::from_str(self.url, network) else {
            return Ok(CheckMoneroNodeResponse { available: false });
        };

        match monero_daemon.is_available(&CLIENT).await {
            Ok(available) => Ok(CheckMoneroNodeResponse { available }),
            Err(e) => {
                tracing::error!(
                    url = %url,
                    network = %network_str,
                    error = ?e,
                    error_chain = %format!("{:#}", e),
                    "Failed to check monero node availability"
                );

                Ok(CheckMoneroNodeResponse { available: false })
            }
        }
    }
}

#[typeshare]
#[derive(Deserialize, Clone)]
pub struct CheckElectrumNodeArgs {
    pub url: String,
}

#[typeshare]
#[derive(Serialize, Clone)]
pub struct CheckElectrumNodeResponse {
    pub available: bool,
}

impl CheckElectrumNodeArgs {
    pub async fn request(self) -> Result<CheckElectrumNodeResponse> {
        // Check if the URL is valid
        let Ok(url) = Url::parse(&self.url) else {
            return Ok(CheckElectrumNodeResponse { available: false });
        };

        // Check if the node is available
        let res = wallet::Client::new(&[url.as_str().to_string()], Duration::from_secs(60)).await;

        Ok(CheckElectrumNodeResponse {
            available: res.is_ok(),
        })
    }
}

#[typeshare]
#[derive(Debug, Serialize, Deserialize)]
pub struct ResolveApprovalArgs {
    pub request_id: String,
    #[typeshare(serialized_as = "object")]
    pub accept: serde_json::Value,
}

#[typeshare]
#[derive(Serialize, Deserialize, Debug)]
pub struct ResolveApprovalResponse {
    pub success: bool,
}

#[typeshare]
#[derive(Serialize, Deserialize, Debug)]
pub struct CheckSeedArgs {
    pub seed: String,
}

#[typeshare]
#[derive(Serialize, Deserialize, Debug)]
pub struct CheckSeedResponse {
    pub available: bool,
}

impl CheckSeedArgs {
    pub async fn request(self) -> Result<CheckSeedResponse> {
        let seed = MoneroSeed::from_string(Language::English, Zeroizing::new(self.seed));
        Ok(CheckSeedResponse {
            available: seed.is_ok(),
        })
    }
}<|MERGE_RESOLUTION|>--- conflicted
+++ resolved
@@ -1,7 +1,7 @@
 use super::tauri_bindings::TauriHandle;
 use crate::bitcoin::{wallet, CancelTimelock, ExpiredTimelocks, PunishTimelock};
 use crate::cli::api::tauri_bindings::{
-    ApprovalRequestDetails, SelectMakerDetails, TauriEmitter, TauriSwapProgressEvent,
+    SelectMakerDetails, TauriEmitter, TauriSwapProgressEvent,
 };
 use crate::cli::api::Context;
 use crate::cli::list_sellers::{list_sellers_init, QuoteWithAddress, UnreachableSeller};
@@ -24,12 +24,8 @@
 use futures::stream::FuturesUnordered;
 use futures::StreamExt;
 use libp2p::core::Multiaddr;
-<<<<<<< HEAD
 use libp2p::{identity, PeerId};
-=======
-use libp2p::PeerId;
 use monero_seed::{Language, Seed as MoneroSeed};
->>>>>>> 7606982d
 use once_cell::sync::Lazy;
 use serde::{Deserialize, Serialize};
 use serde_json::json;
@@ -734,15 +730,13 @@
             |quote_with_address| {
                 let tauri_handle = context.tauri_handle.clone();
                 Box::new(async move {
-                    let details = ApprovalRequestDetails::SelectMaker(
-                        SelectMakerDetails {
-                            swap_id,
-                            btc_amount_to_swap: quote_with_address.quote.max_quantity,
-                            maker: quote_with_address,
-                        }
-                    );
-
-                    tauri_handle.request_approval(details, 300).await
+                    let details = SelectMakerDetails {
+                        swap_id,
+                        btc_amount_to_swap: quote_with_address.quote.max_quantity,
+                        maker: quote_with_address,
+                    };
+
+                    tauri_handle.request_maker_selection(details, 300).await
                 }) as Box<dyn Future<Output = Result<bool>> + Send>
             },
         ) => {
