--- conflicted
+++ resolved
@@ -2,14 +2,9 @@
 use crate::bitcoin::{wallet, CancelTimelock, ExpiredTimelocks, PunishTimelock, TxLock};
 use crate::cli::api::tauri_bindings::{TauriEmitter, TauriSwapProgressEvent};
 use crate::cli::api::Context;
-<<<<<<< HEAD
 use crate::cli::list_sellers::{QuoteWithAddress, UnreachableSeller};
 use crate::cli::{list_sellers as list_sellers_impl, EventLoop, SellerStatus};
-use crate::common::get_logs;
-=======
-use crate::cli::{list_sellers as list_sellers_impl, EventLoop, Seller, SellerStatus};
 use crate::common::{get_logs, redact};
->>>>>>> b2ce5c0f
 use crate::libp2p_ext::MultiAddrExt;
 use crate::monero::wallet_rpc::MoneroDaemon;
 use crate::network::quote::{BidQuote, ZeroQuoteReceived};
@@ -1131,6 +1126,7 @@
         context.tor_client.clone(),
         identity,
         Some(context.db.clone()),
+        context.tauri_handle.clone(),
     )
     .await?;
 
