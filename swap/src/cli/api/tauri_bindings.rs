--- conflicted
+++ resolved
@@ -10,8 +10,6 @@
 use serde::{Deserialize, Serialize};
 use std::collections::HashMap;
 use std::fmt::Display;
-use std::future::Future;
-use std::pin::Pin;
 use std::sync::Arc;
 use std::sync::Mutex;
 use std::time::{Duration, SystemTime, UNIX_EPOCH};
@@ -88,15 +86,12 @@
     /// Request approval before locking Bitcoin.
     /// Contains specific details for review.
     LockBitcoin(LockBitcoinDetails),
-<<<<<<< HEAD
     /// Request approval for maker selection.
     /// Contains available makers and swap details.
     SelectMaker(SelectMakerDetails),
-=======
     /// Request seed selection from user.
     /// User can choose between random seed or provide their own.
     SeedSelection,
->>>>>>> 7606982d
 }
 
 #[typeshare]
@@ -123,8 +118,8 @@
 impl Drop for PendingApproval {
     fn drop(&mut self) {
         if let Some(responder) = self.responder.take() {
-            tracing::debug!(details=?self.details, "Dropping pending approval because handle was dropped");
-            let _ = responder.send(false);
+            tracing::debug!("Dropping pending approval because handle was dropped");
+            let _ = responder.send(serde_json::Value::Bool(false));
         }
     }
 }
@@ -216,11 +211,7 @@
             use anyhow::bail;
             self.emit_approval(request.clone());
 
-<<<<<<< HEAD
-=======
             tracing::debug!(%request, "Emitted approval request event");
-
->>>>>>> 7606982d
             // Construct the data structure we use to internally track the approval request
             let (responder, receiver) = oneshot::channel();
 
@@ -237,13 +228,8 @@
 
             // Lock map and insert the pending approval
             {
-<<<<<<< HEAD
                 let mut pending_map = self.0.pending_approvals.lock().unwrap();
                 pending_map.insert(request_id, pending);
-=======
-                let mut pending_map = self.0.pending_approvals.lock().await;
-                pending_map.insert(request.request_id, pending);
->>>>>>> 7606982d
             }
 
             // Create cleanup guard to handle cancellation
@@ -255,61 +241,26 @@
 
             // Determine if the request will be accepted or rejected
             // Either by being resolved by the user, or by timing out
-<<<<<<< HEAD
-            let accepted = tokio::select! {
-                res = receiver => {
-                    match res {
-                        Ok(accepted) => {
-                            tracing::debug!(%request_id, "Approval request resolved");
-                            accepted
-                        }
-                        Err(err) => {
-                            tracing::debug!(%request_id, ?err, "Approval request rejected because handle was dropped");
-                            false
-                        }
-                    }
-                },
-=======
             let unparsed_response = tokio::select! {
                 res = receiver => res.map_err(|_| anyhow!("Approval responder dropped"))?,
->>>>>>> 7606982d
                 _ = tokio::time::sleep(timeout_duration) => {
                     bail!("Approval request timed out and was therefore rejected");
                 },
             };
 
-<<<<<<< HEAD
-            // Disarm the cleanup guard since we're handling cleanup manually
-            cleanup_guard.disarm();
-
-            // Emit the appropriate event to the frontend
-            let event = if accepted {
-                ApprovalRequest::Resolved {
-                    request_id: request_id.to_string(),
-                    details: request_type.clone(),
-                }
-            } else {
-                ApprovalRequest::Rejected {
-                    request_id: request_id.to_string(),
-                    details: request_type.clone(),
-                }
-            };
-
-            self.emit_approval(event);
-=======
             tracing::debug!(%unparsed_response, "Received approval response");
 
             let response: Result<Response> = serde_json::from_value(unparsed_response.clone())
                 .context("Failed to parse approval response to expected type");
 
-            let mut map = self.0.pending_approvals.lock().await;
-            if let Some(_pending) = map.remove(&request.request_id) {
+            let mut map = self.0.pending_approvals.lock().unwrap();
+            if let Some(_pending) = map.remove(&request_id) {
                 let status = if response.is_ok() {
                     RequestStatus::Resolved {
                         approve_input: unparsed_response,
                     }
                 } else {
-                    RequestStatus::Rejected {}
+                    RequestStatus::Rejected
                 };
 
                 let mut approval = request.clone();
@@ -318,7 +269,6 @@
                 tracing::debug!(%approval, "Resolved approval request");
                 self.emit_approval(approval);
             }
->>>>>>> 7606982d
 
             tracing::debug!("Returning approval response");
 
@@ -343,13 +293,12 @@
             let mut pending_map = self.0.pending_approvals.lock().unwrap();
             if let Some(mut pending) = pending_map.remove(&request_id) {
                 // Send response through oneshot channel
-                let _ = pending
-                    .responder
-                    .take()
-                    .context("Approval responder was already consumed")?
-                    .send(response);
-
-                Ok(())
+                if let Some(responder) = pending.responder.take() {
+                    let _ = responder.send(response);
+                    Ok(())
+                } else {
+                    Err(anyhow!("Approval responder was already consumed"))
+                }
             } else {
                 Err(anyhow!("Approval not found or already handled"))
             }
@@ -361,6 +310,7 @@
     fn fmt(&self, f: &mut std::fmt::Formatter<'_>) -> std::fmt::Result {
         match self.request {
             ApprovalRequestType::LockBitcoin(..) => write!(f, "LockBitcoin()"),
+            ApprovalRequestType::SelectMaker(..) => write!(f, "SelectMaker()"),
             ApprovalRequestType::SeedSelection => write!(f, "SeedSelection()"),
         }
     }
@@ -371,6 +321,12 @@
     async fn request_bitcoin_approval(
         &self,
         details: LockBitcoinDetails,
+        timeout_secs: u64,
+    ) -> Result<bool>;
+
+    async fn request_maker_selection(
+        &self,
+        details: SelectMakerDetails,
         timeout_secs: u64,
     ) -> Result<bool>;
 
@@ -456,6 +412,20 @@
             .unwrap_or(false))
     }
 
+    async fn request_maker_selection(
+        &self,
+        details: SelectMakerDetails,
+        timeout_secs: u64,
+    ) -> Result<bool> {
+        Ok(self
+            .request_approval(
+                ApprovalRequestType::SelectMaker(details),
+                Some(timeout_secs),
+            )
+            .await
+            .unwrap_or(false))
+    }
+
     async fn request_seed_selection(&self) -> Result<SeedChoice> {
         self.request_approval(ApprovalRequestType::SeedSelection, None)
             .await
@@ -508,6 +478,17 @@
     ) -> Result<bool> {
         match self {
             Some(tauri) => tauri.request_bitcoin_approval(details, timeout_secs).await,
+            None => bail!("No Tauri handle available"),
+        }
+    }
+
+    async fn request_maker_selection(
+        &self,
+        details: SelectMakerDetails,
+        timeout_secs: u64,
+    ) -> Result<bool> {
+        match self {
+            Some(tauri) => tauri.request_maker_selection(details, timeout_secs).await,
             None => bail!("No Tauri handle available"),
         }
     }
@@ -908,14 +889,8 @@
                 if let Some(mut pending_approval) = approval_store.remove(&request_id) {
                     // If there is still someone listening, send a rejection
                     if let Some(responder) = pending_approval.responder.take() {
-                        let _ = responder.send(false);
+                        let _ = responder.send(serde_json::Value::Bool(false));
                     }
-
-                    // Emit a rejection event to the frontend
-                    self.handle.emit_approval(ApprovalRequest::Rejected {
-                        request_id: request_id.to_string(),
-                        details: pending_approval.details.clone(),
-                    });
                 }
             }
         }
