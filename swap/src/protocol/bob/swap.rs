--- conflicted
+++ resolved
@@ -350,28 +350,19 @@
                 ));
             };
 
-<<<<<<< HEAD
+            let tx_early_refund = state.construct_tx_early_refund();
+
+            let (tx_lock_status, tx_early_refund_status) = tokio::join!(
+                bitcoin_wallet.subscribe_to(state.tx_lock.clone()),
+                bitcoin_wallet.subscribe_to(tx_early_refund.clone())
+            );
+
+            // Clone these so that we can move them into the listener closure
+            let transfer_proof_clone = lock_transfer_proof.clone();
             let watch_request = state.lock_xmr_watch_request(lock_transfer_proof.clone());
             // Work around
             let lock_transfer_proof_2 = lock_transfer_proof.clone();
             let watch_future = monero_wallet.wait_until_confirmed(
-=======
-            let tx_early_refund = state.construct_tx_early_refund();
-
-            let (tx_lock_status, tx_early_refund_status) = tokio::join!(
-                bitcoin_wallet.subscribe_to(state.tx_lock.clone()),
-                bitcoin_wallet.subscribe_to(tx_early_refund.clone())
-            );
-
-            // Clone these so that we can move them into the listener closure
-            let tauri_clone = event_emitter.clone();
-            let transfer_proof_clone = lock_transfer_proof.clone();
-            let watch_request = state.lock_xmr_watch_request(lock_transfer_proof);
-
-            // We pass a listener to the function that get's called everytime a new confirmation is spotted.
-            let watch_future = monero::wallet::watch_for_transfer_with(
-                monero_wallet.clone(),
->>>>>>> 43d1a08a
                 watch_request,
                 Some(move |confirmations| {
                     // Emit an event to notify about the new confirmation
