--- conflicted
+++ resolved
@@ -608,27 +608,17 @@
             let s_a = bitcoin::recover(self.S_a_bitcoin, tx_redeem_sig, tx_redeem_encsig)?;
             let s_a = monero::private_key_from_secp256k1_scalar(s_a.into());
 
-<<<<<<< HEAD
-        Ok(State5 {
-            s_a,
-            s_b: self.s_b,
-            v: self.v,
-            tx_lock: self.tx_lock.clone(),
-            monero_wallet_restore_blockheight: self.monero_wallet_restore_blockheight,
-            lock_transfer_proof: self.lock_transfer_proof.clone(),
-        })
-=======
             Ok(Some(State5 {
                 s_a,
                 s_b: self.s_b,
                 v: self.v,
                 tx_lock: self.tx_lock.clone(),
                 monero_wallet_restore_blockheight: self.monero_wallet_restore_blockheight,
+                lock_transfer_proof: self.lock_transfer_proof.clone(),
             }))
         } else {
             Ok(None)
         }
->>>>>>> 43d1a08a
     }
 
     pub fn tx_redeem_encsig(&self) -> bitcoin::EncryptedSignature {
@@ -649,18 +639,8 @@
 
         let state5 = self.check_for_tx_redeem(bitcoin_wallet).await?;
 
-<<<<<<< HEAD
-        Ok(State5 {
-            s_a,
-            s_b: self.s_b,
-            v: self.v,
-            tx_lock: self.tx_lock.clone(),
-            monero_wallet_restore_blockheight: self.monero_wallet_restore_blockheight,
-            lock_transfer_proof: self.lock_transfer_proof.clone(),
-=======
         state5.ok_or_else(|| {
             anyhow!("Bitcoin redeem transaction was not found in the chain even though we previously saw it in the mempool. Our Electrum server might have cleared its mempool?")
->>>>>>> 43d1a08a
         })
     }
 
@@ -903,16 +883,11 @@
     pub fn tx_lock_id(&self) -> bitcoin::Txid {
         self.tx_lock.txid()
     }
-<<<<<<< HEAD
     pub fn attempt_cooperative_redeem(
         &self,
         s_a: monero::PrivateKey,
         lock_transfer_proof: TransferProof,
     ) -> State5 {
-=======
-
-    pub fn attempt_cooperative_redeem(&self, s_a: monero::PrivateKey) -> State5 {
->>>>>>> 43d1a08a
         State5 {
             s_a,
             s_b: self.s_b,
