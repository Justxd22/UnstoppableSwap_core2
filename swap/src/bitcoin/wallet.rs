--- conflicted
+++ resolved
@@ -548,8 +548,6 @@
         progress_handle.finish();
 
         tracing::trace!("Initial Bitcoin wallet scan completed");
-<<<<<<< HEAD
-=======
 
         // Create the mempool client
         let mempool_client = if use_mempool_space_fee_estimation {
@@ -559,7 +557,6 @@
         } else {
             None
         };
->>>>>>> 1aacbfdd
 
         Ok(Wallet {
             wallet: wallet.into_arc_mutex_async(),
@@ -1043,43 +1040,6 @@
     <Persister as WalletPersister>::Error: std::error::Error + Send + Sync + 'static,
     C: EstimateFeeRate + Send + Sync + 'static,
 {
-<<<<<<< HEAD
-    async fn combined_fee_rate(&self, client: &C) -> Result<FeeRate> {
-        let (electrum_result, mempool_result) = tokio::join!(
-            async { client.estimate_feerate(self.target_block) },
-            mempool_fee_rate(self.network, self.target_block)
-        );
-
-        match (electrum_result, mempool_result) {
-            // If both sources are successful, we use the higher one
-            (Ok(electrum_rate), Ok(mempool_rate)) => {
-                tracing::debug!(
-                    electrum_rate = ?electrum_rate,
-                    mempool_rate = ?mempool_rate,
-                    "Successfully fetched fee rates from both sources. We will use the higher one"
-                );
-                Ok(std::cmp::max(electrum_rate, mempool_rate))
-            }
-            // If the Electrum source is successful, we use it
-            (Ok(electrum_rate), Err(mempool_error)) => {
-                tracing::warn!(
-                    ?mempool_error,
-                    ?electrum_rate,
-                    "Failed to fetch mempool fee rate, using Electrum rate"
-                );
-                Ok(electrum_rate)
-            }
-            // If the mempool source is successful, we use it
-            (Err(electrum_error), Ok(mempool_rate)) => {
-                tracing::warn!(
-                    ?electrum_error,
-                    ?mempool_rate,
-                    "Electrum fee rate failed, using mempool rate"
-                );
-                Ok(mempool_rate)
-            }
-            // If both sources fail, we return the Electrum error
-=======
     /// Returns the combined fee rate from the Electrum and Mempool clients.
     ///
     /// If the mempool client is not available, we use the Electrum client.
@@ -1142,22 +1102,15 @@
                 Ok(mempool_rate)
             }
             // If both sources fail, we return the error
->>>>>>> 1aacbfdd
             (Err(electrum_error), Err(mempool_error)) => {
                 tracing::error!(
                     ?electrum_error,
                     ?mempool_error,
-<<<<<<< HEAD
-                    "Failed to fetch fee rates from both sources"
-=======
                     "Failed to fetch fee rates from both Electrum and mempool.space"
->>>>>>> 1aacbfdd
                 );
 
                 Err(electrum_error)
             }
-<<<<<<< HEAD
-=======
             // If the Electrum source fails and the mempool source is not available, we return the Electrum error
             (Err(electrum_error), Ok(None)) => {
                 tracing::warn!(
@@ -1222,7 +1175,6 @@
             (Err(electrum_error), Err(mempool_space_error)) => Err(electrum_error
                 .context(mempool_space_error)
                 .context("Failed to fetch min relay fee from both Electrum and mempool.space")),
->>>>>>> 1aacbfdd
         }
     }
 
@@ -1344,11 +1296,6 @@
             .context("Change address is not on the correct network")?;
 
         let mut wallet = self.wallet.lock().await;
-<<<<<<< HEAD
-        let client = self.client.lock().await;
-        let fee_rate = self.combined_fee_rate(&*client).await?;
-=======
->>>>>>> 1aacbfdd
         let script = address.script_pubkey();
 
         // Build the transaction with a manual fee
@@ -1398,16 +1345,8 @@
     pub async fn max_giveable(&self, locking_script_size: usize) -> Result<(Amount, Amount)> {
         let mut wallet = self.wallet.lock().await;
 
-<<<<<<< HEAD
-        if balance.total() < min_relay_fee {
-            return Ok(Amount::ZERO);
-        }
-
-        let fee_rate = self.combined_fee_rate(&*client).await?;
-=======
         // Construct a dummy drain transaction
         let dummy_script = ScriptBuf::from(vec![0u8; locking_script_size]);
->>>>>>> 1aacbfdd
 
         let mut tx_builder = wallet.build_tx();
 
@@ -1558,14 +1497,8 @@
         weight: Weight,
         transfer_amount: Option<bitcoin::Amount>,
     ) -> Result<bitcoin::Amount> {
-<<<<<<< HEAD
-        let client = self.client.lock().await;
-        let fee_rate = self.combined_fee_rate(&*client).await?;
-        let min_relay_fee = client.min_relay_fee()?;
-=======
         let fee_rate = self.combined_fee_rate().await?;
         let min_relay_fee = self.combined_min_relay_fee().await?;
->>>>>>> 1aacbfdd
 
         estimate_fee(weight, transfer_amount, fee_rate, min_relay_fee)
     }
@@ -2206,21 +2139,6 @@
         bail!("A fee_rate or min_relay_fee of > 1BTC does not make sense")
     }
 
-<<<<<<< HEAD
-    let min_relay_fee = if min_relay_fee.to_sat() == 0 {
-        // if min_relay_fee is 0 we don't fail, we just set it to 1 satoshi;
-        Amount::ONE_SAT
-    } else {
-        min_relay_fee
-    };
-
-    let weight = Decimal::from(weight);
-    let weight_factor = dec!(4.0);
-    let fee_rate = Decimal::from_u64(fee_rate_svb).context("Failed to parse fee rate")?;
-    let fee_rate_with_margin = fee_rate * (Decimal::ONE + SAFETY_MARGIN_TX_FEE);
-
-    let sats_per_vbyte = weight / weight_factor * fee_rate_with_margin;
-=======
     // Choose the highest fee rate of:
     // 1. The fee rate provided by the user (comes from fee estimation source)
     // 2. The minimum relay fee rate (comes from fee estimation source, might vary depending on mempool congestion)
@@ -2245,7 +2163,6 @@
     let recommended_fee_absolute_sats = recommended_fee_rate
         .checked_mul_by_weight(weight)
         .context("Failed to compute recommended fee rate")?;
->>>>>>> 1aacbfdd
 
     tracing::debug!(
         ?transfer_amount,
