{
  "$schema": "https://dprint.dev/schemas/v0.json",
  "projectType": "openSource",
  "incremental": true,
  "markdown": {},
  "exec": {
    "commands": [
      {
        "command": "rustfmt --edition 2021",
        "exts": ["rs"]
      }
    ]
  },
  "includes": [
    "**/*.{md}",
    "**/*.{toml}",
    "**/*.{rs}",
    "**/*.{js,jsx,ts,tsx,json,css,scss,html}"
  ],
  "excludes": [
    "target/",
    "src-tauri/Cargo.toml",
    "monero-sys/monero/",
<<<<<<< HEAD
    ".git/**"
=======
    ".git/**",
    "**/node_modules/**",
    "**/dist/**"
>>>>>>> 1aacbfdd
  ],
  "plugins": [
    "https://plugins.dprint.dev/markdown-0.18.0.wasm",
    "https://plugins.dprint.dev/toml-0.7.0.wasm",
    "https://plugins.dprint.dev/exec-0.5.1.json@492414e39dea4dccc07b4af796d2f4efdb89e84bae2bd4e1e924c0cc050855bf",
    "https://plugins.dprint.dev/prettier-0.57.0.json@1bc6b449e982d5b91a25a7c59894102d40c5748651a08a095fb3926e64d55a31"
  ]
}<|MERGE_RESOLUTION|>--- conflicted
+++ resolved
@@ -21,13 +21,9 @@
     "target/",
     "src-tauri/Cargo.toml",
     "monero-sys/monero/",
-<<<<<<< HEAD
-    ".git/**"
-=======
     ".git/**",
     "**/node_modules/**",
     "**/dist/**"
->>>>>>> 1aacbfdd
   ],
   "plugins": [
     "https://plugins.dprint.dev/markdown-0.18.0.wasm",
